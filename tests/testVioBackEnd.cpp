/* ----------------------------------------------------------------------------
 * Copyright 2017, Massachusetts Institute of Technology,
 * Cambridge, MA 02139
 * All Rights Reserved
 * Authors: Luca Carlone, et al. (see THANKS for the full author list)
 * See LICENSE for the license information
 * -------------------------------------------------------------------------- */

/**
 * @file   testVioBackEnd.h
 * @brief  test VioBackEnd
 * @author Luca Carlone
 */

#include <algorithm>
#include <cstdlib>
#include <iostream>
#include <random>
#include "ETH_parser.h"  // only for gtNavState...
#include "VioBackEnd.h"
#include "utils/ThreadsafeImuBuffer.h"
#include "initial/InitializationBackEnd.h"

#include <gflags/gflags.h>
#include <glog/logging.h>
#include <gtest/gtest.h>

DECLARE_string(test_data_path);

using namespace gtsam;
using namespace std;
using namespace VIO;
using namespace cv;

static const double tol = 1e-7;

/* ************************************************************************* */
// Parameters
static const int num_key_frames =
    10;                             // number of frames of the synthetic scene
static const Vector3 p0(0, 0, 0);   // initial pose of the robot camera
static const Vector3 v(1.0, 0, 0);  // velocity of the robot, per time_step
static const int time_step =
    1e9;  // elapsed time between two consecutive frames is 1 second (1e9 nsecs)
static const Timestamp t_start = 1e9;  // ImuBuffer does not allow t = 0;
static const double baseline = 0.5;
static const imuBias::ConstantBias imu_bias(Vector3(0.1, -0.1, 0.3),
                                            Vector3(0.1, 0.3, -0.2));

using StereoPoses = vector<pair<Pose3, Pose3>>;

/* ************************************************************************* */
// Helper functions!
vector<Point3> CreateScene() {
  vector<Point3> points;
  // a scene with 8 points
  points.push_back(Point3(0, 0, 20));
  points.push_back(Point3(0, 20, 20));
  points.push_back(Point3(20, 20, 20));
  points.push_back(Point3(20, 0, 20));

  points.push_back(Point3(5, 5, 25));
  points.push_back(Point3(5, 15, 25));
  points.push_back(Point3(15, 15, 25));
  points.push_back(Point3(15, 5, 25));

  return points;
}
/* ------------------------------------------------------------------------- */
StereoPoses CreateCameraPoses(const int num_keyframes, const double baseline,
                              const Vector3 p0, const Vector3 v) {
  StereoPoses poses;
  poses.reserve(num_keyframes);
  Pose3 L_pose_R(Rot3::identity(), Vector3(baseline, 0, 0));

  // The camera is assumed to face (0, 0, 1): z-forward, y down and x to the
  // right
  for (int f_id = 0; f_id < num_keyframes; f_id++) {
    // constant velocity model along x: the robot moves to the right, keeping
    // the point in front of the camera
    Vector3 p_offset = v * f_id * (time_step / ((double)1e9));

    Pose3 pose_left(Rot3::identity(), p0 + p_offset);
    Pose3 pose_right = pose_left.compose(L_pose_R);

    poses.push_back(make_pair(pose_left, pose_right));
  }
  return poses;
}

/* ------------------------------------------------------------------------- */
void CreateImuBuffer(VIO::utils::ThreadsafeImuBuffer& imu_buf,
                     const int num_frames, const Vector3 v,
                     const ImuBias imu_bias, const Vector3 n_gravity,
                     const Timestamp time_step, const Timestamp t_start) {
  // Synthesize IMU measurements
  for (int f_id = 0; f_id < num_frames; f_id++) {
    Vector6 acc_gyr;
    // constant speed, no acceleration
    acc_gyr.head(3) = -n_gravity + imu_bias.accelerometer();
    // Camera axis aligned with the world axis in this example
    acc_gyr.tail(3) = imu_bias.gyroscope();
    Timestamp t = int64_t(f_id) * time_step + t_start;
    imu_buf.addMeasurement(t, acc_gyr);
    LOG(INFO) << "Timestamp: " << t;
    LOG(INFO) << "Accgyr: " << acc_gyr;
  }
}

/* ************************************************************************* */
TEST(testVio, GuessPoseFromIMUmeasurements) {
  for (size_t test = 0; test < 5; test++) {
    Vector3 n_gravity;
    Vector3 a;
    switch (test) {
      case 0:  // generic vectors
        a = Vector3(9.8, 1, 0);
        n_gravity = Vector3(0, 0, -9.8);
        break;
      case 1:  // already aligned vectors
        a = Vector3(0, -9.8, 0);
        n_gravity = Vector3(0, -9.8, 0);
        break;
      case 2:  // opposite vectors
        a = Vector3(0, 0, -9.8);
        n_gravity = Vector3(0, 0, +9.8);
        break;
      case 3:
        a = Vector3(9.8, 0, 0);
        n_gravity = Vector3(0, -9.8, 0);
        break;
      case 4:
        a = Vector3(9.8, -1, 0);
        n_gravity = Rot3::Expmap(Vector3(0.1, 1, 0.5)).matrix() * a;
        break;
    }

    size_t n = 10;
    ImuAccGyrS accGyroRaw;
    accGyroRaw.resize(6, n);  // n identical measurements
    for (size_t i = 0; i < n; i++)
      accGyroRaw.col(i) << -a,
          Vector3::Zero();  // we measure the opposite of gravity

    bool round = false;
    Pose3 poseActual =
        VioBackEnd::guessPoseFromIMUmeasurements(accGyroRaw, n_gravity, round);
    Vector3 tExpected = Vector3::Zero();
    Vector3 tActual = poseActual.translation();
    EXPECT_TRUE(assert_equal(tExpected, tActual, tol));

    Unit3 n_gravityDir_actual = poseActual.rotation().rotate(Unit3(a));
    Unit3 n_gravityDir_expected = Unit3(n_gravity);
    EXPECT_TRUE(assert_equal(n_gravityDir_expected, n_gravityDir_actual, tol));

    if (test > 0 &&
        test < 4) {  // case in which true gravity is along a single axis
      round = true;
      // check that rounding does not mess up with the previous cases
      Pose3 poseActual2 = VioBackEnd::guessPoseFromIMUmeasurements(
          accGyroRaw, n_gravity,
          round);  // by rounding we should filter out perturbation
      EXPECT_TRUE(assert_equal(poseActual, poseActual2, tol));

      // check that rounding filter out perturbation
      Vector3 n_gravity_perturbed = n_gravity + Vector3(-0.1, 0.1, 0.3);
      Pose3 poseActualRound = VioBackEnd::guessPoseFromIMUmeasurements(
          accGyroRaw, n_gravity_perturbed, round);
      EXPECT_TRUE(assert_equal(poseActual, poseActualRound, tol));
    }
  }
}

/* ************************************************************************* */
TEST(testVio, InitializeImuBias) {
  // Synthesize the data
  const int num_measurements = 100;
  ImuAccGyrS imu_accgyr;
  imu_accgyr.resize(6, num_measurements);
  Vector3 n_gravity(1.1, 2.2, 3.3);  // random numbers, just for the test
  srand(0);
  for (int i = 0; i < num_measurements; i++) {
    Vector6 rand_nums;
    for (int idx = 0; idx < 6; idx++) {
      rand_nums[idx] =
          (rand() / ((double)RAND_MAX)) * 3;  // random number between 0 and 3
    }
    imu_accgyr.col(i) = rand_nums;
  }

  // Compute the actual bias!
  ImuBias imu_bias_actual = VioBackEnd::initImuBias(imu_accgyr, n_gravity);

  // Compute the expected value!
  Vector6 imu_mean = Vector6::Zero();
  for (int i = 0; i < num_measurements; i++) {
    imu_mean += imu_accgyr.col(i);
  }
  imu_mean = imu_mean / ((double)num_measurements);
  imu_mean.head(3) = imu_mean.head(3) + n_gravity;
  ImuBias imu_bias_expected(imu_mean.head(3), imu_mean.tail(3));

  // Compare the results!
  EXPECT_TRUE(assert_equal(imu_bias_expected, imu_bias_actual, tol));
}

/* ************************************************************************* */
TEST(testVio, robotMovingWithConstantVelocity) {
  // Additional parameters
  VioBackEndParams vioParams;
  vioParams.landmarkDistanceThreshold_ = 30;  // we simulate points 20m away
  vioParams.imuIntegrationSigma_ = 1e-4;
  vioParams.horizon_ = 100;

  // Create 3D points
  vector<Point3> pts = CreateScene();
  const int num_pts = pts.size();

  // Create cameras
  double fov = M_PI / 3 * 2;
  // Create image size to initiate meaningful intrinsic camera matrix
  double img_height = 600;
  double img_width = 800;
  double fx = img_width / 2 / tan(fov / 2);
  double fy = fx;
  double s = 0;
  double u0 = img_width / 2;
  double v0 = img_height / 2;

  Cal3_S2 cam_params(fx, fy, s, u0, v0);

  // Create camera poses and IMU data
  StereoPoses poses;
  VIO::utils::ThreadsafeImuBuffer imu_buf(-1);
  poses = CreateCameraPoses(num_key_frames, baseline, p0, v);
  CreateImuBuffer(imu_buf, num_key_frames, v, imu_bias, vioParams.n_gravity_,
                  time_step, t_start);

  // Create measurements
  //    using SmartStereoMeasurement = pair<LandmarkId,StereoPoint2>;
  //    using SmartStereoMeasurements = vector<SmartStereoMeasurement>;
  //    using StatusSmartStereoMeasurements =
  //    pair<TrackerStatusSummary,SmartStereoMeasurements>;
  TrackerStatusSummary tracker_status_valid;
  tracker_status_valid.kfTrackingStatus_mono_ = TrackingStatus::VALID;
  tracker_status_valid.kfTrackingStatus_stereo_ = TrackingStatus::VALID;

  vector<StatusSmartStereoMeasurements> all_measurements;
  for (int i = 0; i < num_key_frames; i++) {
    PinholeCamera<Cal3_S2> cam_left(poses[i].first, cam_params);
    PinholeCamera<Cal3_S2> cam_right(poses[i].second, cam_params);
    SmartStereoMeasurements measurement_frame;
    for (int l_id = 0; l_id < num_pts; l_id++) {
      Point2 pt_left = cam_left.project(pts[l_id]);
      Point2 pt_right = cam_right.project(pts[l_id]);
      StereoPoint2 pt_lr(pt_left.x(), pt_right.x(), pt_left.y());
      EXPECT_DOUBLE_EQ(pt_left.y(), pt_right.y());
      measurement_frame.push_back(make_pair(l_id, pt_lr));
    }
    all_measurements.push_back(
        make_pair(tracker_status_valid, measurement_frame));
  }

  // create vio
  Pose3 B_pose_camLrect(Rot3::identity(), Vector3::Zero());
  std::shared_ptr<gtNavState> initial_state =
      std::make_shared<gtNavState>(poses[0].first, v, imu_bias);
  boost::shared_ptr<VioBackEnd> vio = boost::make_shared<VioBackEnd>(
      B_pose_camLrect, cam_params, baseline, &initial_state, t_start,
      ImuAccGyrS(), vioParams);
  ImuParams imu_params;
  imu_params.n_gravity_ = vioParams.n_gravity_;
  imu_params.imu_integration_sigma_ = vioParams.imuIntegrationSigma_;
  imu_params.acc_walk_ = vioParams.accBiasSigma_;
  imu_params.acc_noise_ = vioParams.accNoiseDensity_;
  imu_params.gyro_walk_ = vioParams.gyroBiasSigma_;
  imu_params.gyro_noise_ = vioParams.gyroNoiseDensity_;
  ImuFrontEnd imu_frontend(imu_params, imu_bias);

  vio->registerImuBiasUpdateCallback(std::bind(
      &ImuFrontEnd::updateBias, std::ref(imu_frontend), std::placeholders::_1));

  // For each frame, add landmarks and optimize.
  for (int64_t k = 1; k < num_key_frames; k++) {
    // Time stamp for the current keyframe and the next frame.
    Timestamp timestamp_lkf = (k - 1) * time_step + t_start;
    Timestamp timestamp_k = k * time_step + t_start;

    // Get the IMU data
    ImuStampS imu_stamps;
    ImuAccGyrS imu_accgyr;
    CHECK(imu_buf.getImuDataInterpolatedUpperBorder(timestamp_lkf, timestamp_k,
                                                    &imu_stamps, &imu_accgyr) ==
          VIO::utils::ThreadsafeImuBuffer::QueryResult::kDataAvailable);

    const auto& pim =
        imu_frontend.preintegrateImuMeasurements(imu_stamps, imu_accgyr);

    const VioBackEndInputPayload input(
        timestamp_k, all_measurements[k],
        tracker_status_valid.kfTrackingStatus_stereo_, pim);

    // process data with VIO
    vio->spinOnce(std::make_shared<VioBackEndInputPayload>(input));
    // At this point the update imu bias callback should be triggered which
    // will update the imu_frontend imu bias.
    imu_frontend.resetIntegrationWithCachedBias();

    const NonlinearFactorGraph& nlfg = vio->getFactorsUnsafe();
    size_t nrFactorsInSmoother = 0;
    for (const auto& f : nlfg) {  // count the number of nonempty factors
      if (f) nrFactorsInSmoother++;
    }
    LOG(INFO) << "at frame " << k << " nr factors: " << nrFactorsInSmoother;

#ifdef USE_COMBINED_IMU_FACTOR
    EXPECT_EQ(nrFactorsInSmoother,
              3 + k + 8);  // 3 priors, 1 imu per time stamp, 8 smart factors
#else
    if (k == 1) {
      EXPECT_EQ(nrFactorsInSmoother,
                3 + 2 * k);  // 3 priors, 1 imu + 1 between per time stamp: we
                             // do not include smart factors of length 1
    } else {
      EXPECT_EQ(nrFactorsInSmoother,
                3 + 2 * k + 8);  // 3 priors, 1 imu + 1 between per time stamp,
                                 // 8 smart factors
    }
#endif
    // Check the results!
    const Values& results = vio->getState();

    for (int f_id = 0; f_id <= k; f_id++) {
      Pose3 W_Pose_Blkf = results.at<Pose3>(Symbol('x', f_id));
      Vector3 W_Vel_Blkf = results.at<Vector3>(Symbol('v', f_id));
      ImuBias imu_bias_lkf = results.at<ImuBias>(Symbol('b', f_id));

      EXPECT_TRUE(assert_equal(poses[f_id].first, W_Pose_Blkf, tol));
      EXPECT_LT((W_Vel_Blkf - v).norm(), tol);
      EXPECT_LT((imu_bias_lkf - imu_bias).vector().norm(), tol);
    }
  }
<<<<<<< HEAD
=======
}

/* ************************************************************************* */
// TODO(Sandro): Move this test to separate file!
TEST(testVio, robotMovingWithConstantVelocityBundleAdjustment) {
  // Additional parameters
  VioBackEndParams vioParams;
  vioParams.landmarkDistanceThreshold_ = 100; // we simulate points 30-40m away
  vioParams.imuIntegrationSigma_ = 1e-4;
  vioParams.horizon_ = 100;
  vioParams.smartNoiseSigma_ = 0.001;
  vioParams.outlierRejection_ = 100;
  vioParams.betweenTranslationPrecision_ = 1;

  // Create 3D points
  vector<Point3> pts = CreateScene();
  const int num_pts = pts.size();

  // Create cameras
  double fov = M_PI / 3 * 2;
  // Create image size to initiate meaningful intrinsic camera matrix
  double img_height = 600;
  double img_width = 800;
  double fx = img_width / 2 / tan(fov / 2);
  double fy = fx;
  double s = 0;
  double u0 = img_width / 2;
  double v0 = img_height / 2;

  // Random noise generator for ransac pose (concatenated!)
  double rad_sigma = 0.005;
  double pos_sigma = 0.01;

  Cal3_S2 cam_params(fx, fy, s, u0, v0);

  // Create camera poses and IMU data
  StereoPoses poses;
  VIO::utils::ThreadsafeImuBuffer imu_buf (-1);
  poses = CreateCameraPoses(num_key_frames, baseline, p0, v);
  CreateImuBuffer(imu_buf, num_key_frames, v, imu_bias,
      vioParams.n_gravity_, time_step, t_start);

  // Create measurements
  TrackerStatusSummary tracker_status_valid;
  tracker_status_valid.kfTrackingStatus_mono_ = TrackingStatus::VALID;
  tracker_status_valid.kfTrackingStatus_stereo_ = TrackingStatus::VALID;

  vector<StatusSmartStereoMeasurements> all_measurements;
  for (int i = 0; i < num_key_frames; i++) {
    PinholeCamera<Cal3_S2> cam_left(poses[i].first, cam_params);
    PinholeCamera<Cal3_S2> cam_right(poses[i].second, cam_params);
    SmartStereoMeasurements measurement_frame;
    for (int l_id = 0; l_id < num_pts; l_id++) {
      Point2 pt_left = cam_left.project(pts[l_id]);
      Point2 pt_right = cam_right.project(pts[l_id]);
      StereoPoint2 pt_lr(pt_left.x(), pt_right.x(), pt_left.y());
      EXPECT_DOUBLE_EQ(pt_left.y(), pt_right.y());
      measurement_frame.push_back(make_pair(l_id, pt_lr));
    }
    all_measurements.push_back(make_pair(tracker_status_valid,measurement_frame));
  }

  // create vio
  Pose3 B_pose_camLrect(Rot3::identity(), Vector3::Zero());
  boost::shared_ptr<InitializationBackEnd> vio =
    boost::make_shared<InitializationBackEnd>(
        B_pose_camLrect, cam_params,
        baseline, vioParams);
  ImuParams imu_params;
  imu_params.n_gravity_ = vioParams.n_gravity_;
  imu_params.imu_integration_sigma_ = vioParams.imuIntegrationSigma_;
  imu_params.acc_walk_ = vioParams.accBiasSigma_;
  imu_params.acc_noise_ = vioParams.accNoiseDensity_;
  imu_params.gyro_walk_ = vioParams.gyroBiasSigma_;
  imu_params.gyro_noise_ = vioParams.gyroNoiseDensity_;
  ImuFrontEnd imu_frontend(imu_params, imu_bias);

  // Create vector of input payloads
  std::vector<std::shared_ptr<VioBackEndInputPayload>> input_vector;
  input_vector.clear();

  // For each frame, add landmarks.
  for(int64_t k = 1; k < num_key_frames; k++) {
    // Time stamp for the current keyframe and the next frame.
    Timestamp timestamp_lkf = (k - 1) * time_step + t_start;
    Timestamp timestamp_k = k * time_step + t_start;

    // Get the IMU data
    ImuStampS imu_stamps;
    ImuAccGyrS imu_accgyr;
    CHECK(imu_buf.getImuDataInterpolatedUpperBorder(timestamp_lkf,
                                                    timestamp_k,
                                                    &imu_stamps,
                                                    &imu_accgyr) ==
          VIO::utils::ThreadsafeImuBuffer::QueryResult::kDataAvailable);

    const auto& pim = imu_frontend.preintegrateImuMeasurements(imu_stamps,
                                                               imu_accgyr);

    // Push input payload into queue
    VioBackEndInputPayload input (
          timestamp_k,
          all_measurements[k],
          tracker_status_valid.kfTrackingStatus_stereo_,
          pim);
    
    // Create artificially noisy "RANSAC" pose measurements
    gtsam::Pose3 random_pose = (poses[k-1].first).between(poses[k].first) *
                UtilsOpenCV::RandomPose3(rad_sigma, pos_sigma);
    input.stereo_ransac_body_pose_ = random_pose;

    // Create input vector for backend
    input_vector.push_back(std::make_shared<VioBackEndInputPayload>(input));
  }

  // Perform Bundle Adjustment
  std::vector<gtsam::Pose3> results = 
        vio->addInitialVisualStatesAndOptimize(input_vector);

  CHECK_EQ(results.size(), num_key_frames -1);

  // Check error (BA results start at origin, as convention)
  // The tolerance is on compounded error!! Not relative.
  for (int f_id = 0; f_id < (num_key_frames-1); f_id++) {
    Pose3 W_Pose_Blkf = poses[1].first.compose(results.at(f_id));
    EXPECT_TRUE(assert_equal(poses[f_id+1].first, W_Pose_Blkf,
                          vioParams.smartNoiseSigma_));
  }
>>>>>>> c6249bcc
}<|MERGE_RESOLUTION|>--- conflicted
+++ resolved
@@ -340,8 +340,6 @@
       EXPECT_LT((imu_bias_lkf - imu_bias).vector().norm(), tol);
     }
   }
-<<<<<<< HEAD
-=======
 }
 
 /* ************************************************************************* */
@@ -447,7 +445,7 @@
           all_measurements[k],
           tracker_status_valid.kfTrackingStatus_stereo_,
           pim);
-    
+
     // Create artificially noisy "RANSAC" pose measurements
     gtsam::Pose3 random_pose = (poses[k-1].first).between(poses[k].first) *
                 UtilsOpenCV::RandomPose3(rad_sigma, pos_sigma);
@@ -458,7 +456,7 @@
   }
 
   // Perform Bundle Adjustment
-  std::vector<gtsam::Pose3> results = 
+  std::vector<gtsam::Pose3> results =
         vio->addInitialVisualStatesAndOptimize(input_vector);
 
   CHECK_EQ(results.size(), num_key_frames -1);
@@ -470,5 +468,4 @@
     EXPECT_TRUE(assert_equal(poses[f_id+1].first, W_Pose_Blkf,
                           vioParams.smartNoiseSigma_));
   }
->>>>>>> c6249bcc
 }