--- conflicted
+++ resolved
@@ -9,7 +9,7 @@
 /**
  * @file   testGeneralParallelPlaneRegularTangentSpaceFactor.cpp
  * @brief  test GeneralParallelPlaneRegularTangentSpaceFactor
- * @author Antoni Rosinol Vidal
+ * @author Antoni Rosinol
  */
 
 #include <algorithm>
@@ -30,14 +30,9 @@
 #include "factors/ParallelPlaneRegularFactor.h"
 #include "factors/PointPlaneFactor.h"
 
-<<<<<<< HEAD
-// Add last, since it redefines CHECK, which is first defined by glog.
-#include <CppUnitLite/TestHarness.h>
-=======
 #include <gflags/gflags.h>
 #include <glog/logging.h>
 #include <gtest/gtest.h>
->>>>>>> f243b2c9
 
 using namespace std;
 using namespace gtsam;
@@ -46,8 +41,8 @@
 static const double der_tol = 1e-5;
 
 /**
-  * Test that error does give the right result when it is zero.
-/* ************************************************************************* */
+ * Test that error does give the right result when it is zero.
+ */
 TEST(testGeneralParallelPlaneRegularTangentSpaceFactor, ErrorIsZero) {
   /// Plane keys.
   Key plane_key_1(1);
@@ -75,12 +70,12 @@
   /// Expected error.
   Vector3 expected_error = Vector3::Constant(0.0);
 
-  EXPECT(assert_equal(expected_error, error, tol))
+  ASSERT_TRUE(assert_equal(expected_error, error, tol));
 }
 
 /**
-  * Test that error does give the right result when it is not zero.
-/* ************************************************************************* */
+ * Test that error does give the right result when it is not zero.
+ */
 TEST(testGeneralParallelPlaneRegularTangentSpaceFactor, ErrorOtherThanZero) {
   /// Plane keys.
   Key plane_key_1(1);
@@ -109,14 +104,14 @@
   Vector3 expected_error;
   expected_error << 0.109764, -0.109764, 0.1;
 
-  EXPECT(assert_equal(expected_error, error, tol))
+  ASSERT_TRUE(gtsam::assert_equal(expected_error, error, tol));
 }
 
 /**
-  * Test that analytical jacobians equal numerical ones.
-  *
-/* ************************************************************************* */
-TEST(testGeneralParallelPlaneRegularFactor, Jacobians) {
+ * Test that analytical jacobians equal numerical ones.
+ *
+ */
+TEST(testGeneralParallelPlaneRegularTangentSpaceFactor, Jacobians) {
   /// Plane keys.
   Key plane_key_1(1);
   Key plane_key_2(2);
@@ -153,25 +148,24 @@
           plane_1, plane_2, der_tol);
 
   /// Verify the Jacobians are correct.
-  CHECK(assert_equal(H1Expected, H1Actual, tol));
-  CHECK(assert_equal(H2Expected, H2Actual, tol));
+  ASSERT_TRUE(assert_equal(H1Expected, H1Actual, tol));
+  ASSERT_TRUE(assert_equal(H2Expected, H2Actual, tol));
 }
 
 /**
-  * Test that optimization works.
-  * Two planes constrained together, using distance + parallelism factor,
-  *  in tangent space. With one of the planes having a prior.
-  *
-  *                  Prior
-  *                   +-+        Parallelism +
-  *                   +-+        Distance
-  *                    |           factor
-  *                +---+---+        +-+         +-------+
-  *                |Plane 1+--------+ +---------+Plane 2|
-  *                +-------+        +-+         +-------+
-  *
-/* ************************************************************************* */
-/* ************************************************************************* */
+ * Test that optimization works.
+ * Two planes constrained together, using distance + parallelism factor,
+ *  in tangent space. With one of the planes having a prior.
+ *
+ *                  Prior
+ *                   +-+        Parallelism +
+ *                   +-+        Distance
+ *                    |           factor
+ *                +---+---+        +-+         +-------+
+ *                |Plane 1+--------+ +---------+Plane 2|
+ *                +-------+        +-+         +-------+
+ *
+ */
 TEST(testGeneralParallelPlaneRegularTangentSpaceFactor, PlaneOptimization) {
   NonlinearFactorGraph graph;
 
@@ -216,12 +210,5 @@
   expected.insert(planeKey1, OrientedPlane3(0.0, 0.0, 1.0, 0.0));
   expected.insert(planeKey2, OrientedPlane3(0.0, 0.0, 1.0, 2.0));
 
-  EXPECT(assert_equal(expected, result, tol))
-}
-
-/* ************************************************************************* */
-int main() {
-  TestResult tr;
-  return TestRegistry::runAllTests(tr);
-}
-/* ************************************************************************* */+  ASSERT_TRUE(assert_equal(expected, result, tol));
+}