/* ----------------------------------------------------------------------------
 * Copyright 2017, Massachusetts Institute of Technology,
 * Cambridge, MA 02139
 * All Rights Reserved
 * Authors: Luca Carlone, et al. (see THANKS for the full author list)
 * See LICENSE for the license information
 * -------------------------------------------------------------------------- */

/**
 * @file   testStereoVisionFrontEnd.cpp
 * @brief  test StereoVisionFrontEnd
 * @author Luca Carlone
 */

#include <algorithm>
#include <cstdlib>
#include <fstream>
#include <iostream>
#include <random>

#include "CameraParams.h"
#include "Frame.h"
#include "StereoFrame.h"
#include "StereoVisionFrontEnd.h"
#include "Tracker.h"
<<<<<<< HEAD
#include "test_config.h"
=======

#include <gflags/gflags.h>
#include <glog/logging.h>
#include <gtest/gtest.h>
>>>>>>> f243b2c9

DECLARE_string(test_data_path);

using namespace gtsam;
using namespace std;
using namespace VIO;
using namespace cv;

/* ************************************************************************* */
// Data
static const double tol = 1e-7;
static Frame *ref_frame, *cur_frame;
static StereoFrame *ref_stereo_frame, *cur_stereo_frame;
static const FrameId id_ref = 0, id_cur = 1;
static const int64_t timestamp_ref = 1000, timestamp_cur = 2000;
<<<<<<< HEAD
static string stereo_dataset_path(DATASET_PATH + string("/ForStereoFrame/"));
=======
static string stereo_FLAGS_test_data_path(FLAGS_test_data_path +
                                          string("/ForStereoFrame/"));
>>>>>>> f243b2c9
static const int repeat_times = 1;
static const VioFrontEndParams trackerParams;

/* ************************************************************************* */
// Helper function
void InitializeData() {
  CameraParams cam_params_left, cam_params_right;
  cam_params_left.parseYAML(stereo_FLAGS_test_data_path + "/sensorLeft.yaml");
  cam_params_right.parseYAML(stereo_FLAGS_test_data_path + "/sensorRight.yaml");

  string img_name_ref_left = stereo_FLAGS_test_data_path + "left_img_0.png";
  string img_name_ref_right = stereo_FLAGS_test_data_path + "right_img_0.png";

  string img_name_cur_left = stereo_FLAGS_test_data_path + "left_img_1.png";
  string img_name_cur_right = stereo_FLAGS_test_data_path + "right_img_1.png";

  // Data for testing "geometricOutlierRejectionMono"
  ref_frame =
      new Frame(id_ref, timestamp_ref, cam_params_left,
                UtilsOpenCV::ReadAndConvertToGrayScale(img_name_ref_left));
  cur_frame =
      new Frame(id_cur, timestamp_cur, cam_params_left,
                UtilsOpenCV::ReadAndConvertToGrayScale(img_name_cur_left));

  // Data for testing "geometricOutlilerRejectionStereo"
  Pose3 camL_Pose_camR =
      cam_params_left.body_Pose_cam_.between(cam_params_right.body_Pose_cam_);

  VioFrontEndParams tp;

  ref_stereo_frame = new StereoFrame(
      id_ref, timestamp_ref,
      UtilsOpenCV::ReadAndConvertToGrayScale(
          img_name_ref_left, tp.getStereoMatchingParams().equalize_image_),
      cam_params_left,
      UtilsOpenCV::ReadAndConvertToGrayScale(
          img_name_ref_right, tp.getStereoMatchingParams().equalize_image_),
      cam_params_right, camL_Pose_camR, tp.getStereoMatchingParams());

  cur_stereo_frame = new StereoFrame(
      id_cur, timestamp_cur,
      UtilsOpenCV::ReadAndConvertToGrayScale(
          img_name_cur_left, tp.getStereoMatchingParams().equalize_image_),
      cam_params_left,
      UtilsOpenCV::ReadAndConvertToGrayScale(
          img_name_cur_right, tp.getStereoMatchingParams().equalize_image_),
      cam_params_right, camL_Pose_camR, tp.getStereoMatchingParams());

  // Set randomness!
  srand(0);
}
/* ------------------------------------------------------------------------- */
void ClearFrame(Frame *f) {
  f->keypoints_.clear();
  f->landmarks_.clear();
  f->landmarksAge_.clear();
  f->versors_.clear();
}
/* ------------------------------------------------------------------------- */
void ClearStereoFrame(StereoFrame *sf) {
  ClearFrame(sf->getLeftFrameMutable());
  ClearFrame(sf->getRightFrameMutable());
  sf->keypoints_3d_.clear();
  sf->keypoints_depth_.clear();
  sf->right_keypoints_status_.clear();
}
/* ------------------------------------------------------------------------- */
void FillStereoFrame(StereoFrame *sf) {
  // Fill the fields in a StereoFrame to pass the sanity check
  // StereoFrame::checkStereoFrame
  const int num_keypoints = sf->getLeftFrame().landmarks_.size();

  // left.y == right.y
  // keypoints_3d[i](2) == keypoints_depth_[i]
  // (right_keypoints_status[i] == valid && right_frame_.keypoints_[i] != 0)
  // OR (right_keypoints_status[i] != valid && keypoints_depth_[i] == 0)

  // right_keypoints_status_.size
  if (sf->right_keypoints_status_.size() != num_keypoints) {
    sf->right_keypoints_status_ = vector<Kstatus>(num_keypoints);
    for (int i = 0; i < num_keypoints; i++) {
      sf->right_keypoints_status_[i] = Kstatus::VALID;
    }
  }

  // left_frame_.keypoints_.size
  if (sf->getLeftFrame().keypoints_.size() != num_keypoints) {
    sf->getLeftFrameMutable()->keypoints_ = KeypointsCV(num_keypoints);
    for (int i = 0; i < num_keypoints; i++) {
      sf->getLeftFrameMutable()->keypoints_[i] = KeypointCV(i, i);
    }
  }

  // right_frame_.keypoints_.size
  if (sf->getRightFrame().keypoints_.size() != num_keypoints) {
    sf->getRightFrameMutable()->keypoints_ = KeypointsCV(num_keypoints);
    for (int i = 0; i < num_keypoints; i++) {
      if (sf->right_keypoints_status_[i] == Kstatus::VALID) {
        sf->getRightFrameMutable()->keypoints_[i] =
            KeypointCV(i + 20, i + (i % 3 - 1));
      } else {
        sf->getRightFrameMutable()->keypoints_[i] = KeypointCV(0, 0);
      }
    }
  }

  // keypoints_depth_.size
  if (sf->keypoints_depth_.size() != num_keypoints) {
    sf->keypoints_depth_ = vector<double>(num_keypoints);
    for (int i = 0; i < num_keypoints; i++) {
      if (sf->right_keypoints_status_[i] == Kstatus::VALID) {
        sf->keypoints_depth_[i] = 1;
      } else {
        sf->keypoints_depth_[i] = 0;
      }
    }
  }

  // keypoints_3d_.size
  if (sf->keypoints_3d_.size() != num_keypoints) {
    sf->keypoints_3d_ = vector<Vector3>(num_keypoints);
    for (int i = 0; i < num_keypoints; i++) {
      sf->keypoints_3d_[i](2) = sf->keypoints_depth_[i];
    }
  }

  // left_keypoints_rectified.size
  if (sf->left_keypoints_rectified_.size() != num_keypoints) {
    sf->left_keypoints_rectified_ = KeypointsCV(num_keypoints);
  }

  // right_keypoints_rectified.size
  if (sf->right_keypoints_rectified_.size() != num_keypoints) {
    sf->right_keypoints_rectified_ = KeypointsCV(num_keypoints);
  }
}

/* ------------------------------------------------------------------------- */
vector<Point2> LoadCorners(const string filepath) {
  vector<Point2> corners;
  ifstream fin(filepath);
  int num_corners;
  fin >> num_corners;
  corners.reserve(num_corners);
  for (int i = 0; i < num_corners; i++) {
    double x, y;
    fin >> x >> y;
    // Convert points coordinates from MATLAB convention to c++ convention:
    corners.push_back(Point2(x - 1, y - 1));
  }
  return corners;
}
/* ------------------------------------------------------------------------- */
vector<double> LoadDepth(const string filepath) {
  vector<double> depth;
  ifstream fin(filepath);
  int num_corners;
  fin >> num_corners;
  depth.reserve(num_corners);
  for (int i = 0; i < num_corners; i++) {
    double d;
    fin >> d;
    // Convert points coordinates from MATLAB convention to c++ convention:
    depth.push_back(d);
  }
  return depth;
}
/* ------------------------------------------------------------------------- */
int FindCorners(const Point2 pt_query, const vector<Point2> &pt_set) {
  for (int i = 0; i < pt_set.size(); i++) {
    if (pt_set[i].equals(pt_query, 3)) return i;
  }
  return -1;
}
/* ------------------------------------------------------------------------- */
vector<Point2> ConvertCornersAcrossCameras(const vector<Point2> &corners_in,
                                           const Cal3DS2 &calib_in,
                                           const Cal3_S2 &calib_out) {
  if (abs(calib_in.skew()) > 1e-7 || abs(calib_out.skew()) > 1e-7) {
    throw runtime_error("Skew of the calibration is non-zero!");
  }
  vector<Point2> corners_out;
  corners_out.reserve(corners_in.size());
  for (int i = 0; i < corners_in.size(); i++) {
    double xn = (corners_in[i].x() - calib_in.px()) / calib_in.fx();
    double yn = (corners_in[i].y() - calib_in.py()) / calib_in.fy();
    double xo = xn * calib_out.fx() + calib_out.px();
    double yo = yn * calib_out.fy() + calib_out.py();
    corners_out.push_back(Point2(xo, yo));
  }
  return corners_out;
}
/* ************************************************************************* */
/* This test is flawed in that it is using private members of the frontend...
 * There is three ways to go around this:
 * 1) Proper way: test getRelativePoseBodyStereo by just using the public
 * interface of stereo vision frontend
 * 2) Proper but cumbersome way: understand the frontend in depth and
 * create new smaller classes which have public interfaces that can be tested
 * and are used by the frontend. In this case, getRelativePoseBody seems to be
 * an extremely low-level function so there is a lot of refactoring to do.
 * 3) Dirty way: make this test a 'friend class' and use the private members...
TEST(testStereoVisionFrontEnd, getRelativePoseBodyMono) {
  // How to test this in the simplest possible way?
  // Compute everything twice?
  ref_stereo_frame->setIsKeyframe(true);
  ref_stereo_frame->setIsRectified(true);
  cur_stereo_frame->setIsKeyframe(true);
  cur_stereo_frame->setIsRectified(true);

  // Avoid the Most Vexing Parse compilation error with bracket initialization.
  StereoVisionFrontEnd st(ImuParams{}, ImuBias{});
  st.stereoFrame_lkf_ = make_shared<StereoFrame>(*ref_stereo_frame);
  st.trackerStatusSummary_.lkf_T_k_mono_ = Pose3(
      Rot3::Expmap(Vector3(0.1, -0.1, 0.2)), Vector3(0.1, 0.1, 0.1));
  Pose3 body_pose_cam = ref_stereo_frame->getBPoseCamLRect();

  // Expected answer
  Pose3 pose_expected = body_pose_cam *
      st.trackerStatusSummary_.lkf_T_k_mono_ * body_pose_cam.inverse();

  // Actual answer
  Pose3 pose_actual = st.getRelativePoseBodyMono();

  // Comparison
  EXPECT(assert_equal(pose_actual, pose_expected));
}
/* ************************************************************************* */
/* This test is flawed in that it is using private members of the frontend...
 * There is three ways to go around this:
 * 1) Proper way: test getRelativePoseBodyStereo by just using the public
 * interface of stereo vision frontend
 * 2) Proper but cumbersome way: understand the frontend in depth and
 * create new smaller classes which have public interfaces that can be tested
 * and are used by the frontend. In this case, getRelativePoseBody seems to be
 * an extremely low-level function so there is a lot of refactoring to do.
 * 3) Dirty way: make this test a 'friend class' and use the private members...
TEST(testStereoVisionFrontEnd, getRelativePoseBodyStereo) {
  // How to test this in the simplest possible way?
  // Compute everything twice?
  ref_stereo_frame->setIsKeyframe(true);
  ref_stereo_frame->setIsRectified(true);

  StereoVisionFrontEnd st(ImuParams{}, ImuBias{});
  st.stereoFrame_lkf_ = make_shared<StereoFrame>(*ref_stereo_frame);
  st.trackerStatusSummary_.lkf_T_k_stereo_ = Pose3(
      Rot3::Expmap(Vector3(0.1, -0.1, 0.2)), Vector3(0.1, 0.1, 0.1));
  Pose3 body_pose_cam = ref_stereo_frame->getBPoseCamLRect();

  // Expected answer
  Pose3 pose_expected = body_pose_cam *
      st.trackerStatusSummary_.lkf_T_k_stereo_ * body_pose_cam.inverse();

  // Actual answer
  Pose3 pose_actual = st.getRelativePoseBodyStereo();

  // Comparison
  EXPECT(assert_equal(pose_actual, pose_expected));
}

/* ************************************************************************* */
TEST(testStereoVisionFrontEnd, getSmartStereoMeasurements) {
  ClearStereoFrame(ref_stereo_frame);
  ref_stereo_frame->setIsKeyframe(true);
  ref_stereo_frame->setIsRectified(true);

  StereoVisionFrontEnd st(ImuParams{}, ImuBias{});

  // Landmarks_, left_keypoints_rectified_, right_keypoints_rectified_,
  // rightKeypoints_status

  // Parameters for the synthesis!
  const int num_valid = 12;
  const int num_landmark_invalid = 12;
  const int num_right_missing = 12;

  // Synthesize the input data!

  // valid!
  for (int i = 0; i < num_valid; i++) {
    double uL = rand() % 800;
    double uR = uL + (rand() % 80 - 40);
    double v = rand() % 600;
    ref_stereo_frame->getLeftFrameMutable()->landmarks_.push_back(i);
    ref_stereo_frame->getLeftFrameMutable()->scores_.push_back(1.0);
    ref_stereo_frame->left_keypoints_rectified_.push_back(cv::Point2f(uL, v));
    ref_stereo_frame->right_keypoints_rectified_.push_back(cv::Point2f(uL, v));
    ref_stereo_frame->right_keypoints_status_.push_back(Kstatus::VALID);
  }

  // right keypoints invalid!
  for (int i = 0; i < num_right_missing; i++) {
    double uL = rand() % 800;
    double uR = uL + (rand() % 80 - 40);
    double v = rand() % 600;
    ref_stereo_frame->getLeftFrameMutable()->landmarks_.push_back(i +
                                                                  num_valid);
    ref_stereo_frame->getLeftFrameMutable()->scores_.push_back(1.0);
    ref_stereo_frame->left_keypoints_rectified_.push_back(cv::Point2f(uL, v));
    ref_stereo_frame->right_keypoints_rectified_.push_back(cv::Point2f(uL, v));
    ref_stereo_frame->right_keypoints_status_.push_back(Kstatus::NO_RIGHT_RECT);
  }

  // landmark missing!
  for (int i = 0; i < num_landmark_invalid; i++) {
    double uL = rand() % 800;
    double uR = uL + (rand() % 80 - 40);
    double v = rand() % 600;
    ref_stereo_frame->getLeftFrameMutable()->landmarks_.push_back(-1);
    ref_stereo_frame->getLeftFrameMutable()->scores_.push_back(1.0);
    ref_stereo_frame->left_keypoints_rectified_.push_back(cv::Point2f(uL, v));
    ref_stereo_frame->right_keypoints_rectified_.push_back(cv::Point2f(uL, v));
    ref_stereo_frame->right_keypoints_status_.push_back(Kstatus::VALID);
  }

  FillStereoFrame(ref_stereo_frame);
  // Call the function!
  SmartStereoMeasurements ssm;
  ssm = st.getSmartStereoMeasurements(*ref_stereo_frame);

  // Verify the correctness of the results!
  EXPECT(ssm.size() == num_valid + num_right_missing);
  set<int> landmark_set;

  for (auto s : ssm) {
    // No order requirement for the entries in ssm.
    // To avoid searching for the location for a landmark, the data is
    // synthesized following a simple convention:
    //         landmark_[i] = i; for landmark_[i] != -1;
    int landmark_id = s.first;
    EXPECT(ref_stereo_frame->left_keypoints_rectified_[landmark_id].x ==
           s.second.uL());
    EXPECT(ref_stereo_frame->left_keypoints_rectified_[landmark_id].y ==
           s.second.v());
    if (ref_stereo_frame->right_keypoints_status_[landmark_id] ==
        Kstatus::VALID) {
      EXPECT(ref_stereo_frame->right_keypoints_rectified_[landmark_id].x ==
             s.second.uR());
    } else {
      EXPECT(isnan(s.second.uR()));
    }

    // Verify that there is no replicated entries in landmark_set.
    EXPECT(landmark_set.find(landmark_id) == landmark_set.end());
    landmark_set.insert(landmark_id);
  }
}
/* ************************************************************************* */
TEST(testStereoVisionFrontEnd, processFirstFrame) {
  // Things to test:
  // 1. Feature detection (from tracker)
  // 2. results from sparseStereoMatching

  // Load a synthetic stereo pair from MATLAB with known ground-truth
  CameraParams cam_params_left, cam_params_right;
  string matlab_syn_path(FLAGS_test_data_path + string("/ForStereoTracker"));
  cam_params_left.parseYAML(matlab_syn_path + "/camLeft.yaml");
  cam_params_right.parseYAML(matlab_syn_path + "/camRight.yaml");

  string img_name_left = matlab_syn_path + "/img_distort_left.png";
  string img_name_right = matlab_syn_path + "/img_distort_right.png";

  Pose3 camL_Pose_camR =
      cam_params_left.body_Pose_cam_.between(cam_params_right.body_Pose_cam_);

  // cout << "camL_Pose_camR = " << camL_Pose_camR << endl;
  // Assert certain properties of the synthetic data
  // Same intrinsics
  for (int i = 0; i < 4; i++) {
    EXPECT(cam_params_left.intrinsics_[i] == cam_params_right.intrinsics_[i]);
  }

  // Already rectified
  Vector3 T = camL_Pose_camR.translation();
  EXPECT(T(0) > 0);
  EXPECT_DOUBLES_EQUAL(0, T(1), 1e-4);
  EXPECT_DOUBLES_EQUAL(0, T(2), 1e-4);

  // Strangely, StereoFrame.cpp requires that the baseline is between 0.1,
  // and 0.12. Therefore, I have to uniformly scale the whole 3D scene to
  // meet this requirement.
  double scale = T(0) / 0.11;
  camL_Pose_camR =
      Pose3(camL_Pose_camR.rotation(), camL_Pose_camR.translation() / scale);

  VioFrontEndParams p = VioFrontEndParams();  // default
  p.min_distance_ = 0.05;
  p.quality_level_ = 0.1;

  StereoFrame first_stereo_frame(
      0, 0,
      UtilsOpenCV::ReadAndConvertToGrayScale(
          img_name_left, p.getStereoMatchingParams().equalize_image_),
      cam_params_left,
      UtilsOpenCV::ReadAndConvertToGrayScale(
          img_name_right, p.getStereoMatchingParams().equalize_image_),
      cam_params_right, camL_Pose_camR, p.getStereoMatchingParams());

  first_stereo_frame.getLeftFrameMutable()->cam_param_.body_Pose_cam_ = Pose3(
      first_stereo_frame.getLeftFrame().cam_param_.body_Pose_cam_.rotation(),
      first_stereo_frame.getLeftFrame()
              .cam_param_.body_Pose_cam_.translation() /
          scale);

  first_stereo_frame.getRightFrameMutable()->cam_param_.body_Pose_cam_ = Pose3(
      first_stereo_frame.getRightFrame().cam_param_.body_Pose_cam_.rotation(),
      first_stereo_frame.getRightFrame()
              .cam_param_.body_Pose_cam_.translation() /
          scale);

  // Load the expected corners
  vector<Point2> left_distort_corners =
      LoadCorners(matlab_syn_path + "/corners_normal_left.txt");

  // Call StereoVisionFrontEnd::Process first frame!
  StereoVisionFrontEnd st(ImuParams(), ImuBias(), p);
  const StereoFrame &sf = st.processFirstStereoFrame(first_stereo_frame);

  // Check the following results:
  // 1. Feature Detection
  // 2. SparseStereoMatching

  // Check feature detection results!
  // landmarks_, landmarksAge_, keypoints_, versors_
  const Frame &left_frame = sf.getLeftFrame();
  const int num_corners = left_frame.landmarks_.size();
  EXPECT(num_corners == left_frame.landmarksAge_.size());
  EXPECT(num_corners == left_frame.keypoints_.size());
  EXPECT(num_corners == left_frame.versors_.size());
  for (auto lm : left_frame.landmarksAge_) {
    EXPECT(lm == 1);
  }
  for (auto lid : left_frame.landmarks_) {
    EXPECT(lid >= 0);
  }

  vector<int> corner_id_map_frame2gt;  // useful for the tests later
  corner_id_map_frame2gt.reserve(num_corners);
  for (int i = 0; i < num_corners; i++) {
    KeypointCV pt_cv = left_frame.keypoints_[i];
    Point2 pt(pt_cv.x, pt_cv.y);
    int idx = FindCorners(pt, left_distort_corners);
    EXPECT(idx >= 0);
    corner_id_map_frame2gt.push_back(idx);
  }
  for (int i = 0; i < num_corners; i++) {
    Vector3 v_expect =
        Frame::CalibratePixel(left_frame.keypoints_[i], left_frame.cam_param_);
    Vector3 v_actual = left_frame.versors_[i];
    EXPECT((v_actual - v_expect).norm() < 0.1);
  }

  // Test the results of sparse stereo matching!
  // Check:
  // bool isRectified_; // make sure to do that on each captured image
  // bool isKeyframe_;
  // KeypointsCV left_keypoints_rectified_;
  // KeypointsCV right_keypoints_rectified_;
  // vector<Kstatus> right_keypoints_status_;
  // vector<double> keypoints_depth_;
  // vector<Vector3> keypoints_3d_;

  // The test data is simple enough so that all left corners have unique and
  // valid corresponding corner!
  EXPECT(sf.isKeyframe());
  EXPECT(sf.isRectified());

  // left_keypoints_rectified!
  vector<Point2> left_undistort_corners =
      LoadCorners(matlab_syn_path + "/corners_undistort_left.txt");
  vector<Point2> left_rect_corners = ConvertCornersAcrossCameras(
      left_undistort_corners, sf.getLeftFrame().cam_param_.calibration_,
      sf.getLeftUndistRectCamMat());
  for (int i = 0; i < num_corners; i++) {
    int idx_gt = corner_id_map_frame2gt[i];
    Point2 pt_expect = left_rect_corners[idx_gt];
    Point2 pt_actual = Point2(sf.left_keypoints_rectified_[i].x,
                              sf.left_keypoints_rectified_[i].y);
    EXPECT(assert_equal(pt_expect, pt_actual, 2));
  }

  // right_keypoints_rectified
  vector<Point2> right_undistort_corners =
      LoadCorners(matlab_syn_path + "/corners_undistort_right.txt");
  vector<Point2> right_rect_corners = ConvertCornersAcrossCameras(
      right_undistort_corners, sf.getRightFrame().cam_param_.calibration_,
      sf.getRightUndistRectCamMat());
  for (int i = 0; i < num_corners; i++) {
    int idx_gt = corner_id_map_frame2gt[i];
    Point2 pt_expect = right_rect_corners[idx_gt];
    Point2 pt_actual = Point2(sf.right_keypoints_rectified_[i].x,
                              sf.right_keypoints_rectified_[i].y);
    EXPECT(assert_equal(pt_expect, pt_actual, 2));
  }

  // right_keypoints_status_
  for (auto status : sf.right_keypoints_status_) {
    EXPECT(status == Kstatus::VALID);
  }

  // keypoints depth
  vector<double> depth_gt = LoadDepth(matlab_syn_path + "/depth_left.txt");

  for (int i = 0; i < num_corners; i++) {
    int idx_gt = corner_id_map_frame2gt[i];
    double depth_expect = depth_gt[idx_gt] / scale;
    double depth_actual = sf.keypoints_depth_[i];
    EXPECT_DOUBLES_EQUAL(depth_expect, depth_actual, 1e-2);
  }

  // keypoints 3d
  for (int i = 0; i < num_corners; i++) {
    int idx_gt = corner_id_map_frame2gt[i];
    double depth_expect = depth_gt[idx_gt] / scale;
    double depth_actual = sf.keypoints_depth_[i];
    Vector3 v_expected =
        Frame::CalibratePixel(KeypointCV(left_distort_corners[idx_gt].x(),
                                         left_distort_corners[idx_gt].y()),
                              left_frame.cam_param_);
    v_expected = v_expected * (depth_gt[idx_gt] / scale);
    Vector3 v_actual = sf.keypoints_3d_[i];
    EXPECT((v_expected - v_actual).norm() < 0.1);
  }
}

/* ************************************************************************* */
int main() {
  // Initialize the data!
  InitializeData();

  TestResult tr;
  return TestRegistry::runAllTests(tr);
}
/* ************************************************************************* */<|MERGE_RESOLUTION|>--- conflicted
+++ resolved
@@ -9,7 +9,7 @@
 /**
  * @file   testStereoVisionFrontEnd.cpp
  * @brief  test StereoVisionFrontEnd
- * @author Luca Carlone
+ * @author Antoni Rosinol, Luca Carlone
  */
 
 #include <algorithm>
@@ -23,14 +23,10 @@
 #include "StereoFrame.h"
 #include "StereoVisionFrontEnd.h"
 #include "Tracker.h"
-<<<<<<< HEAD
-#include "test_config.h"
-=======
 
 #include <gflags/gflags.h>
 #include <glog/logging.h>
 #include <gtest/gtest.h>
->>>>>>> f243b2c9
 
 DECLARE_string(test_data_path);
 
@@ -40,210 +36,209 @@
 using namespace cv;
 
 /* ************************************************************************* */
-// Data
-static const double tol = 1e-7;
-static Frame *ref_frame, *cur_frame;
-static StereoFrame *ref_stereo_frame, *cur_stereo_frame;
-static const FrameId id_ref = 0, id_cur = 1;
-static const int64_t timestamp_ref = 1000, timestamp_cur = 2000;
-<<<<<<< HEAD
-static string stereo_dataset_path(DATASET_PATH + string("/ForStereoFrame/"));
-=======
-static string stereo_FLAGS_test_data_path(FLAGS_test_data_path +
-                                          string("/ForStereoFrame/"));
->>>>>>> f243b2c9
-static const int repeat_times = 1;
-static const VioFrontEndParams trackerParams;
-
-/* ************************************************************************* */
-// Helper function
-void InitializeData() {
-  CameraParams cam_params_left, cam_params_right;
-  cam_params_left.parseYAML(stereo_FLAGS_test_data_path + "/sensorLeft.yaml");
-  cam_params_right.parseYAML(stereo_FLAGS_test_data_path + "/sensorRight.yaml");
-
-  string img_name_ref_left = stereo_FLAGS_test_data_path + "left_img_0.png";
-  string img_name_ref_right = stereo_FLAGS_test_data_path + "right_img_0.png";
-
-  string img_name_cur_left = stereo_FLAGS_test_data_path + "left_img_1.png";
-  string img_name_cur_right = stereo_FLAGS_test_data_path + "right_img_1.png";
-
-  // Data for testing "geometricOutlierRejectionMono"
-  ref_frame =
-      new Frame(id_ref, timestamp_ref, cam_params_left,
-                UtilsOpenCV::ReadAndConvertToGrayScale(img_name_ref_left));
-  cur_frame =
-      new Frame(id_cur, timestamp_cur, cam_params_left,
-                UtilsOpenCV::ReadAndConvertToGrayScale(img_name_cur_left));
-
-  // Data for testing "geometricOutlilerRejectionStereo"
-  Pose3 camL_Pose_camR =
-      cam_params_left.body_Pose_cam_.between(cam_params_right.body_Pose_cam_);
-
-  VioFrontEndParams tp;
-
-  ref_stereo_frame = new StereoFrame(
-      id_ref, timestamp_ref,
-      UtilsOpenCV::ReadAndConvertToGrayScale(
-          img_name_ref_left, tp.getStereoMatchingParams().equalize_image_),
-      cam_params_left,
-      UtilsOpenCV::ReadAndConvertToGrayScale(
-          img_name_ref_right, tp.getStereoMatchingParams().equalize_image_),
-      cam_params_right, camL_Pose_camR, tp.getStereoMatchingParams());
-
-  cur_stereo_frame = new StereoFrame(
-      id_cur, timestamp_cur,
-      UtilsOpenCV::ReadAndConvertToGrayScale(
-          img_name_cur_left, tp.getStereoMatchingParams().equalize_image_),
-      cam_params_left,
-      UtilsOpenCV::ReadAndConvertToGrayScale(
-          img_name_cur_right, tp.getStereoMatchingParams().equalize_image_),
-      cam_params_right, camL_Pose_camR, tp.getStereoMatchingParams());
-
-  // Set randomness!
-  srand(0);
-}
-/* ------------------------------------------------------------------------- */
-void ClearFrame(Frame *f) {
-  f->keypoints_.clear();
-  f->landmarks_.clear();
-  f->landmarksAge_.clear();
-  f->versors_.clear();
-}
-/* ------------------------------------------------------------------------- */
-void ClearStereoFrame(StereoFrame *sf) {
-  ClearFrame(sf->getLeftFrameMutable());
-  ClearFrame(sf->getRightFrameMutable());
-  sf->keypoints_3d_.clear();
-  sf->keypoints_depth_.clear();
-  sf->right_keypoints_status_.clear();
-}
-/* ------------------------------------------------------------------------- */
-void FillStereoFrame(StereoFrame *sf) {
-  // Fill the fields in a StereoFrame to pass the sanity check
-  // StereoFrame::checkStereoFrame
-  const int num_keypoints = sf->getLeftFrame().landmarks_.size();
-
-  // left.y == right.y
-  // keypoints_3d[i](2) == keypoints_depth_[i]
-  // (right_keypoints_status[i] == valid && right_frame_.keypoints_[i] != 0)
-  // OR (right_keypoints_status[i] != valid && keypoints_depth_[i] == 0)
-
-  // right_keypoints_status_.size
-  if (sf->right_keypoints_status_.size() != num_keypoints) {
-    sf->right_keypoints_status_ = vector<Kstatus>(num_keypoints);
-    for (int i = 0; i < num_keypoints; i++) {
-      sf->right_keypoints_status_[i] = Kstatus::VALID;
-    }
-  }
-
-  // left_frame_.keypoints_.size
-  if (sf->getLeftFrame().keypoints_.size() != num_keypoints) {
-    sf->getLeftFrameMutable()->keypoints_ = KeypointsCV(num_keypoints);
-    for (int i = 0; i < num_keypoints; i++) {
-      sf->getLeftFrameMutable()->keypoints_[i] = KeypointCV(i, i);
-    }
-  }
-
-  // right_frame_.keypoints_.size
-  if (sf->getRightFrame().keypoints_.size() != num_keypoints) {
-    sf->getRightFrameMutable()->keypoints_ = KeypointsCV(num_keypoints);
-    for (int i = 0; i < num_keypoints; i++) {
-      if (sf->right_keypoints_status_[i] == Kstatus::VALID) {
-        sf->getRightFrameMutable()->keypoints_[i] =
-            KeypointCV(i + 20, i + (i % 3 - 1));
-      } else {
-        sf->getRightFrameMutable()->keypoints_[i] = KeypointCV(0, 0);
+class StereoVisionFrontEndFixture : public ::testing::Test {
+ public:
+  StereoVisionFrontEndFixture()
+      : stereo_FLAGS_test_data_path(FLAGS_test_data_path +
+                                    string("/ForStereoFrame/")) {
+    InitializeData();
+  }
+
+ protected:
+  virtual void SetUp() {}
+  virtual void TearDown() {}  //
+
+  // Helper function
+  void InitializeData() {
+    CameraParams cam_params_left, cam_params_right;
+    cam_params_left.parseYAML(stereo_FLAGS_test_data_path + "/sensorLeft.yaml");
+    cam_params_right.parseYAML(stereo_FLAGS_test_data_path +
+                               "/sensorRight.yaml");
+
+    string img_name_ref_left = stereo_FLAGS_test_data_path + "left_img_0.png";
+    string img_name_ref_right = stereo_FLAGS_test_data_path + "right_img_0.png";
+
+    string img_name_cur_left = stereo_FLAGS_test_data_path + "left_img_1.png";
+    string img_name_cur_right = stereo_FLAGS_test_data_path + "right_img_1.png";
+
+    // Data for testing "geometricOutlierRejectionMono"
+    ref_frame = std::make_shared<Frame>(
+        id_ref, timestamp_ref, cam_params_left,
+        UtilsOpenCV::ReadAndConvertToGrayScale(img_name_ref_left));
+    cur_frame = std::make_shared<Frame>(
+        id_cur, timestamp_cur, cam_params_left,
+        UtilsOpenCV::ReadAndConvertToGrayScale(img_name_cur_left));
+
+    // Data for testing "geometricOutlilerRejectionStereo"
+    Pose3 camL_Pose_camR =
+        cam_params_left.body_Pose_cam_.between(cam_params_right.body_Pose_cam_);
+
+    VioFrontEndParams tp;
+
+    ref_stereo_frame = std::make_shared<StereoFrame>(
+        id_ref, timestamp_ref,
+        UtilsOpenCV::ReadAndConvertToGrayScale(
+            img_name_ref_left, tp.getStereoMatchingParams().equalize_image_),
+        cam_params_left,
+        UtilsOpenCV::ReadAndConvertToGrayScale(
+            img_name_ref_right, tp.getStereoMatchingParams().equalize_image_),
+        cam_params_right, camL_Pose_camR, tp.getStereoMatchingParams());
+
+    cur_stereo_frame = std::make_shared<StereoFrame>(
+        id_cur, timestamp_cur,
+        UtilsOpenCV::ReadAndConvertToGrayScale(
+            img_name_cur_left, tp.getStereoMatchingParams().equalize_image_),
+        cam_params_left,
+        UtilsOpenCV::ReadAndConvertToGrayScale(
+            img_name_cur_right, tp.getStereoMatchingParams().equalize_image_),
+        cam_params_right, camL_Pose_camR, tp.getStereoMatchingParams());
+
+    // Set randomness!
+    srand(0);
+  }
+  void ClearFrame(Frame *f) {
+    f->keypoints_.clear();
+    f->landmarks_.clear();
+    f->landmarksAge_.clear();
+    f->versors_.clear();
+  }
+  void ClearStereoFrame(std::shared_ptr<StereoFrame> &sf) {
+    ClearFrame(sf->getLeftFrameMutable());
+    ClearFrame(sf->getRightFrameMutable());
+    sf->keypoints_3d_.clear();
+    sf->keypoints_depth_.clear();
+    sf->right_keypoints_status_.clear();
+  }
+  void FillStereoFrame(std::shared_ptr<StereoFrame> &sf) {
+    // Fill the fields in a StereoFrame to pass the sanity check
+    // StereoFrame::checkStereoFrame
+    const int num_keypoints = sf->getLeftFrame().landmarks_.size();
+
+    // left.y == right.y
+    // keypoints_3d[i](2) == keypoints_depth_[i]
+    // (right_keypoints_status[i] == valid && right_frame_.keypoints_[i] != 0)
+    // OR (right_keypoints_status[i] != valid && keypoints_depth_[i] == 0)
+
+    // right_keypoints_status_.size
+    if (sf->right_keypoints_status_.size() != num_keypoints) {
+      sf->right_keypoints_status_ = vector<Kstatus>(num_keypoints);
+      for (int i = 0; i < num_keypoints; i++) {
+        sf->right_keypoints_status_[i] = Kstatus::VALID;
       }
     }
-  }
-
-  // keypoints_depth_.size
-  if (sf->keypoints_depth_.size() != num_keypoints) {
-    sf->keypoints_depth_ = vector<double>(num_keypoints);
-    for (int i = 0; i < num_keypoints; i++) {
-      if (sf->right_keypoints_status_[i] == Kstatus::VALID) {
-        sf->keypoints_depth_[i] = 1;
-      } else {
-        sf->keypoints_depth_[i] = 0;
+
+    // left_frame_.keypoints_.size
+    if (sf->getLeftFrame().keypoints_.size() != num_keypoints) {
+      sf->getLeftFrameMutable()->keypoints_ = KeypointsCV(num_keypoints);
+      for (int i = 0; i < num_keypoints; i++) {
+        sf->getLeftFrameMutable()->keypoints_[i] = KeypointCV(i, i);
       }
     }
-  }
-
-  // keypoints_3d_.size
-  if (sf->keypoints_3d_.size() != num_keypoints) {
-    sf->keypoints_3d_ = vector<Vector3>(num_keypoints);
-    for (int i = 0; i < num_keypoints; i++) {
-      sf->keypoints_3d_[i](2) = sf->keypoints_depth_[i];
-    }
-  }
-
-  // left_keypoints_rectified.size
-  if (sf->left_keypoints_rectified_.size() != num_keypoints) {
-    sf->left_keypoints_rectified_ = KeypointsCV(num_keypoints);
-  }
-
-  // right_keypoints_rectified.size
-  if (sf->right_keypoints_rectified_.size() != num_keypoints) {
-    sf->right_keypoints_rectified_ = KeypointsCV(num_keypoints);
-  }
-}
-
-/* ------------------------------------------------------------------------- */
-vector<Point2> LoadCorners(const string filepath) {
-  vector<Point2> corners;
-  ifstream fin(filepath);
-  int num_corners;
-  fin >> num_corners;
-  corners.reserve(num_corners);
-  for (int i = 0; i < num_corners; i++) {
-    double x, y;
-    fin >> x >> y;
-    // Convert points coordinates from MATLAB convention to c++ convention:
-    corners.push_back(Point2(x - 1, y - 1));
-  }
-  return corners;
-}
-/* ------------------------------------------------------------------------- */
-vector<double> LoadDepth(const string filepath) {
-  vector<double> depth;
-  ifstream fin(filepath);
-  int num_corners;
-  fin >> num_corners;
-  depth.reserve(num_corners);
-  for (int i = 0; i < num_corners; i++) {
-    double d;
-    fin >> d;
-    // Convert points coordinates from MATLAB convention to c++ convention:
-    depth.push_back(d);
-  }
-  return depth;
-}
-/* ------------------------------------------------------------------------- */
-int FindCorners(const Point2 pt_query, const vector<Point2> &pt_set) {
-  for (int i = 0; i < pt_set.size(); i++) {
-    if (pt_set[i].equals(pt_query, 3)) return i;
-  }
-  return -1;
-}
-/* ------------------------------------------------------------------------- */
-vector<Point2> ConvertCornersAcrossCameras(const vector<Point2> &corners_in,
-                                           const Cal3DS2 &calib_in,
-                                           const Cal3_S2 &calib_out) {
-  if (abs(calib_in.skew()) > 1e-7 || abs(calib_out.skew()) > 1e-7) {
-    throw runtime_error("Skew of the calibration is non-zero!");
-  }
-  vector<Point2> corners_out;
-  corners_out.reserve(corners_in.size());
-  for (int i = 0; i < corners_in.size(); i++) {
-    double xn = (corners_in[i].x() - calib_in.px()) / calib_in.fx();
-    double yn = (corners_in[i].y() - calib_in.py()) / calib_in.fy();
-    double xo = xn * calib_out.fx() + calib_out.px();
-    double yo = yn * calib_out.fy() + calib_out.py();
-    corners_out.push_back(Point2(xo, yo));
-  }
-  return corners_out;
-}
+
+    // right_frame_.keypoints_.size
+    if (sf->getRightFrame().keypoints_.size() != num_keypoints) {
+      sf->getRightFrameMutable()->keypoints_ = KeypointsCV(num_keypoints);
+      for (int i = 0; i < num_keypoints; i++) {
+        if (sf->right_keypoints_status_[i] == Kstatus::VALID) {
+          sf->getRightFrameMutable()->keypoints_[i] =
+              KeypointCV(i + 20, i + (i % 3 - 1));
+        } else {
+          sf->getRightFrameMutable()->keypoints_[i] = KeypointCV(0, 0);
+        }
+      }
+    }
+
+    // keypoints_depth_.size
+    if (sf->keypoints_depth_.size() != num_keypoints) {
+      sf->keypoints_depth_ = vector<double>(num_keypoints);
+      for (int i = 0; i < num_keypoints; i++) {
+        if (sf->right_keypoints_status_[i] == Kstatus::VALID) {
+          sf->keypoints_depth_[i] = 1;
+        } else {
+          sf->keypoints_depth_[i] = 0;
+        }
+      }
+    }
+
+    // keypoints_3d_.size
+    if (sf->keypoints_3d_.size() != num_keypoints) {
+      sf->keypoints_3d_ = vector<Vector3>(num_keypoints);
+      for (int i = 0; i < num_keypoints; i++) {
+        sf->keypoints_3d_[i](2) = sf->keypoints_depth_[i];
+      }
+    }
+
+    // left_keypoints_rectified.size
+    if (sf->left_keypoints_rectified_.size() != num_keypoints) {
+      sf->left_keypoints_rectified_ = KeypointsCV(num_keypoints);
+    }
+
+    // right_keypoints_rectified.size
+    if (sf->right_keypoints_rectified_.size() != num_keypoints) {
+      sf->right_keypoints_rectified_ = KeypointsCV(num_keypoints);
+    }
+  }
+  vector<Point2> LoadCorners(const string filepath) {
+    vector<Point2> corners;
+    ifstream fin(filepath);
+    int num_corners;
+    fin >> num_corners;
+    corners.reserve(num_corners);
+    for (int i = 0; i < num_corners; i++) {
+      double x, y;
+      fin >> x >> y;
+      // Convert points coordinates from MATLAB convention to c++ convention:
+      corners.push_back(Point2(x - 1, y - 1));
+    }
+    return corners;
+  }
+  vector<double> LoadDepth(const string filepath) {
+    vector<double> depth;
+    ifstream fin(filepath);
+    int num_corners;
+    fin >> num_corners;
+    depth.reserve(num_corners);
+    for (int i = 0; i < num_corners; i++) {
+      double d;
+      fin >> d;
+      // Convert points coordinates from MATLAB convention to c++ convention:
+      depth.push_back(d);
+    }
+    return depth;
+  }
+  int FindCorners(const Point2 pt_query, const vector<Point2> &pt_set) {
+    for (int i = 0; i < pt_set.size(); i++) {
+      if (pt_set[i].equals(pt_query, 3)) return i;
+    }
+    return -1;
+  }
+  vector<Point2> ConvertCornersAcrossCameras(const vector<Point2> &corners_in,
+                                             const Cal3DS2 &calib_in,
+                                             const Cal3_S2 &calib_out) {
+    if (abs(calib_in.skew()) > 1e-7 || abs(calib_out.skew()) > 1e-7) {
+      throw runtime_error("Skew of the calibration is non-zero!");
+    }
+    vector<Point2> corners_out;
+    corners_out.reserve(corners_in.size());
+    for (int i = 0; i < corners_in.size(); i++) {
+      double xn = (corners_in[i].x() - calib_in.px()) / calib_in.fx();
+      double yn = (corners_in[i].y() - calib_in.py()) / calib_in.fy();
+      double xo = xn * calib_out.fx() + calib_out.px();
+      double yo = yn * calib_out.fy() + calib_out.py();
+      corners_out.push_back(Point2(xo, yo));
+    }
+    return corners_out;
+  }
+
+  // Data
+  std::shared_ptr<Frame> ref_frame, cur_frame;
+  std::shared_ptr<StereoFrame> ref_stereo_frame, cur_stereo_frame;
+  const FrameId id_ref = 0, id_cur = 1;
+  const int64_t timestamp_ref = 1000, timestamp_cur = 2000;
+
+  std::string stereo_FLAGS_test_data_path;
+};
+
 /* ************************************************************************* */
 /* This test is flawed in that it is using private members of the frontend...
  * There is three ways to go around this:
@@ -254,28 +249,24 @@
  * and are used by the frontend. In this case, getRelativePoseBody seems to be
  * an extremely low-level function so there is a lot of refactoring to do.
  * 3) Dirty way: make this test a 'friend class' and use the private members...
-TEST(testStereoVisionFrontEnd, getRelativePoseBodyMono) {
+TEST_F(StereoVisionFrontEndFixture, getRelativePoseBodyMono) {
   // How to test this in the simplest possible way?
   // Compute everything twice?
   ref_stereo_frame->setIsKeyframe(true);
   ref_stereo_frame->setIsRectified(true);
   cur_stereo_frame->setIsKeyframe(true);
   cur_stereo_frame->setIsRectified(true);
-
   // Avoid the Most Vexing Parse compilation error with bracket initialization.
   StereoVisionFrontEnd st(ImuParams{}, ImuBias{});
   st.stereoFrame_lkf_ = make_shared<StereoFrame>(*ref_stereo_frame);
   st.trackerStatusSummary_.lkf_T_k_mono_ = Pose3(
       Rot3::Expmap(Vector3(0.1, -0.1, 0.2)), Vector3(0.1, 0.1, 0.1));
   Pose3 body_pose_cam = ref_stereo_frame->getBPoseCamLRect();
-
   // Expected answer
   Pose3 pose_expected = body_pose_cam *
       st.trackerStatusSummary_.lkf_T_k_mono_ * body_pose_cam.inverse();
-
   // Actual answer
   Pose3 pose_actual = st.getRelativePoseBodyMono();
-
   // Comparison
   EXPECT(assert_equal(pose_actual, pose_expected));
 }
@@ -289,31 +280,26 @@
  * and are used by the frontend. In this case, getRelativePoseBody seems to be
  * an extremely low-level function so there is a lot of refactoring to do.
  * 3) Dirty way: make this test a 'friend class' and use the private members...
-TEST(testStereoVisionFrontEnd, getRelativePoseBodyStereo) {
+TEST_F(StereoVisionFrontEndFixture, getRelativePoseBodyStereo) {
   // How to test this in the simplest possible way?
   // Compute everything twice?
   ref_stereo_frame->setIsKeyframe(true);
   ref_stereo_frame->setIsRectified(true);
-
   StereoVisionFrontEnd st(ImuParams{}, ImuBias{});
   st.stereoFrame_lkf_ = make_shared<StereoFrame>(*ref_stereo_frame);
   st.trackerStatusSummary_.lkf_T_k_stereo_ = Pose3(
       Rot3::Expmap(Vector3(0.1, -0.1, 0.2)), Vector3(0.1, 0.1, 0.1));
   Pose3 body_pose_cam = ref_stereo_frame->getBPoseCamLRect();
-
   // Expected answer
   Pose3 pose_expected = body_pose_cam *
       st.trackerStatusSummary_.lkf_T_k_stereo_ * body_pose_cam.inverse();
-
   // Actual answer
   Pose3 pose_actual = st.getRelativePoseBodyStereo();
-
   // Comparison
   EXPECT(assert_equal(pose_actual, pose_expected));
 }
-
 /* ************************************************************************* */
-TEST(testStereoVisionFrontEnd, getSmartStereoMeasurements) {
+TEST_F(StereoVisionFrontEndFixture, getSmartStereoMeasurements) {
   ClearStereoFrame(ref_stereo_frame);
   ref_stereo_frame->setIsKeyframe(true);
   ref_stereo_frame->setIsRectified(true);
@@ -373,7 +359,7 @@
   ssm = st.getSmartStereoMeasurements(*ref_stereo_frame);
 
   // Verify the correctness of the results!
-  EXPECT(ssm.size() == num_valid + num_right_missing);
+  EXPECT_EQ(ssm.size(), num_valid + num_right_missing);
   set<int> landmark_set;
 
   for (auto s : ssm) {
@@ -382,25 +368,24 @@
     // synthesized following a simple convention:
     //         landmark_[i] = i; for landmark_[i] != -1;
     int landmark_id = s.first;
-    EXPECT(ref_stereo_frame->left_keypoints_rectified_[landmark_id].x ==
-           s.second.uL());
-    EXPECT(ref_stereo_frame->left_keypoints_rectified_[landmark_id].y ==
-           s.second.v());
+    EXPECT_EQ(ref_stereo_frame->left_keypoints_rectified_[landmark_id].x,
+              s.second.uL());
+    EXPECT_EQ(ref_stereo_frame->left_keypoints_rectified_[landmark_id].y,
+              s.second.v());
     if (ref_stereo_frame->right_keypoints_status_[landmark_id] ==
         Kstatus::VALID) {
-      EXPECT(ref_stereo_frame->right_keypoints_rectified_[landmark_id].x ==
-             s.second.uR());
+      EXPECT_EQ(ref_stereo_frame->right_keypoints_rectified_[landmark_id].x,
+                s.second.uR());
     } else {
-      EXPECT(isnan(s.second.uR()));
+      EXPECT_TRUE(isnan(s.second.uR()));
     }
 
     // Verify that there is no replicated entries in landmark_set.
-    EXPECT(landmark_set.find(landmark_id) == landmark_set.end());
+    EXPECT_EQ(landmark_set.find(landmark_id), landmark_set.end());
     landmark_set.insert(landmark_id);
   }
 }
-/* ************************************************************************* */
-TEST(testStereoVisionFrontEnd, processFirstFrame) {
+TEST_F(StereoVisionFrontEndFixture, processFirstFrame) {
   // Things to test:
   // 1. Feature detection (from tracker)
   // 2. results from sparseStereoMatching
@@ -421,14 +406,14 @@
   // Assert certain properties of the synthetic data
   // Same intrinsics
   for (int i = 0; i < 4; i++) {
-    EXPECT(cam_params_left.intrinsics_[i] == cam_params_right.intrinsics_[i]);
+    EXPECT_EQ(cam_params_left.intrinsics_[i], cam_params_right.intrinsics_[i]);
   }
 
   // Already rectified
   Vector3 T = camL_Pose_camR.translation();
-  EXPECT(T(0) > 0);
-  EXPECT_DOUBLES_EQUAL(0, T(1), 1e-4);
-  EXPECT_DOUBLES_EQUAL(0, T(2), 1e-4);
+  EXPECT_GT(T(0), 0);
+  EXPECT_NEAR(0, T(1), 1e-4);
+  EXPECT_NEAR(0, T(2), 1e-4);
 
   // Strangely, StereoFrame.cpp requires that the baseline is between 0.1,
   // and 0.12. Therefore, I have to uniformly scale the whole 3D scene to
@@ -478,14 +463,14 @@
   // landmarks_, landmarksAge_, keypoints_, versors_
   const Frame &left_frame = sf.getLeftFrame();
   const int num_corners = left_frame.landmarks_.size();
-  EXPECT(num_corners == left_frame.landmarksAge_.size());
-  EXPECT(num_corners == left_frame.keypoints_.size());
-  EXPECT(num_corners == left_frame.versors_.size());
+  EXPECT_EQ(num_corners, left_frame.landmarksAge_.size());
+  EXPECT_EQ(num_corners, left_frame.keypoints_.size());
+  EXPECT_EQ(num_corners, left_frame.versors_.size());
   for (auto lm : left_frame.landmarksAge_) {
-    EXPECT(lm == 1);
+    EXPECT_EQ(lm, 1);
   }
   for (auto lid : left_frame.landmarks_) {
-    EXPECT(lid >= 0);
+    EXPECT_GE(lid, 0);
   }
 
   vector<int> corner_id_map_frame2gt;  // useful for the tests later
@@ -494,14 +479,14 @@
     KeypointCV pt_cv = left_frame.keypoints_[i];
     Point2 pt(pt_cv.x, pt_cv.y);
     int idx = FindCorners(pt, left_distort_corners);
-    EXPECT(idx >= 0);
+    EXPECT_GE(idx, 0);
     corner_id_map_frame2gt.push_back(idx);
   }
   for (int i = 0; i < num_corners; i++) {
     Vector3 v_expect =
         Frame::CalibratePixel(left_frame.keypoints_[i], left_frame.cam_param_);
     Vector3 v_actual = left_frame.versors_[i];
-    EXPECT((v_actual - v_expect).norm() < 0.1);
+    EXPECT_LT((v_actual - v_expect).norm(), 0.1);
   }
 
   // Test the results of sparse stereo matching!
@@ -516,8 +501,8 @@
 
   // The test data is simple enough so that all left corners have unique and
   // valid corresponding corner!
-  EXPECT(sf.isKeyframe());
-  EXPECT(sf.isRectified());
+  EXPECT_TRUE(sf.isKeyframe());
+  EXPECT_TRUE(sf.isRectified());
 
   // left_keypoints_rectified!
   vector<Point2> left_undistort_corners =
@@ -530,7 +515,7 @@
     Point2 pt_expect = left_rect_corners[idx_gt];
     Point2 pt_actual = Point2(sf.left_keypoints_rectified_[i].x,
                               sf.left_keypoints_rectified_[i].y);
-    EXPECT(assert_equal(pt_expect, pt_actual, 2));
+    EXPECT_TRUE(assert_equal(pt_expect, pt_actual, 2));
   }
 
   // right_keypoints_rectified
@@ -544,12 +529,12 @@
     Point2 pt_expect = right_rect_corners[idx_gt];
     Point2 pt_actual = Point2(sf.right_keypoints_rectified_[i].x,
                               sf.right_keypoints_rectified_[i].y);
-    EXPECT(assert_equal(pt_expect, pt_actual, 2));
+    EXPECT_TRUE(assert_equal(pt_expect, pt_actual, 2));
   }
 
   // right_keypoints_status_
   for (auto status : sf.right_keypoints_status_) {
-    EXPECT(status == Kstatus::VALID);
+    EXPECT_EQ(status, Kstatus::VALID);
   }
 
   // keypoints depth
@@ -559,7 +544,7 @@
     int idx_gt = corner_id_map_frame2gt[i];
     double depth_expect = depth_gt[idx_gt] / scale;
     double depth_actual = sf.keypoints_depth_[i];
-    EXPECT_DOUBLES_EQUAL(depth_expect, depth_actual, 1e-2);
+    EXPECT_NEAR(depth_expect, depth_actual, 1e-2);
   }
 
   // keypoints 3d
@@ -573,16 +558,6 @@
                               left_frame.cam_param_);
     v_expected = v_expected * (depth_gt[idx_gt] / scale);
     Vector3 v_actual = sf.keypoints_3d_[i];
-    EXPECT((v_expected - v_actual).norm() < 0.1);
-  }
-}
-
-/* ************************************************************************* */
-int main() {
-  // Initialize the data!
-  InitializeData();
-
-  TestResult tr;
-  return TestRegistry::runAllTests(tr);
-}
-/* ************************************************************************* */+    EXPECT_LT((v_expected - v_actual).norm(), 0.1);
+  }
+}