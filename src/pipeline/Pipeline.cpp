/* ----------------------------------------------------------------------------
 * Copyright 2017, Massachusetts Institute of Technology,
 * Cambridge, MA 02139
 * All Rights Reserved
 * Authors: Luca Carlone, et al. (see THANKS for the full author list)
 * See LICENSE for the license information
 * -------------------------------------------------------------------------- */

/**
 * @file   Pipeline.cpp
 * @brief  Implements VIO pipeline workflow.
 * @author Antoni Rosinol
 */

#include "pipeline/Pipeline.h"

#include <gflags/gflags.h>
#include <glog/logging.h>
#include <gtsam/geometry/Pose3.h>
#include <future>

#include "RegularVioBackEnd.h"
#include "InitializationBackEnd.h"
#include "StereoVisionFrontEnd.h"
#include "utils/Statistics.h"
#include "utils/Timer.h"

#include "OnlineGravityAlignment.h"

DEFINE_bool(log_output, false, "Log output to matlab.");
DEFINE_int32(regular_vio_backend_modality, 4u,
             "Modality for regular Vio backend, currently supported:\n"
             "0: Structureless (equiv to normal VIO)\n"
             "1: Projection (as if it was a typical VIO backend with projection"
             "factors\n"
             "2: Structureless and projection, sets to projection factors the "
             "structureless factors that are supposed to be in a regularity.\n"
             "3: Projection and regularity, sets all structureless factors to"
             "projection factors and adds regularity factors to a subset.\n"
             "4: structureless, projection and regularity factors used.");
DEFINE_bool(extract_planes_from_the_scene, false,
            "Whether to use structural regularities in the scene,"
            "currently only planes");

DEFINE_bool(visualize, true, "Enable overall visualization.");
DEFINE_bool(visualize_lmk_type, false, "Enable landmark type visualization.");
DEFINE_int32(
    viz_type, 0,
    "\n0: POINTCLOUD, visualize 3D VIO points (no repeated point)\n"
    "1: POINTCLOUD_REPEATEDPOINTS, visualize VIO points as point clouds "
    "(points "
    "are re-plotted at every frame)\n"
    "2: MESH2D, only visualizes 2D mesh on image\n"
    "3: MESH2Dsparse, visualize a 2D mesh of (right-valid) keypoints "
    "discarding "
    "triangles corresponding to non planar obstacles\n"
    "4: MESH2DTo3D, get a 3D mesh from a 2D triangulation of the (right-VALID) "
    "keypoints in the left frame\n"
    "5: MESH2DTo3Dsparse, same as MESH2DTo3D but filters out triangles "
    "corresponding to non planar obstacles\n"
    "6: NONE, does not visualize map\n");
DEFINE_bool(record_video_for_viz_3d, false,
            "Record a video as a sequence of "
            "screenshots of the 3d viz window");

DEFINE_bool(use_feature_selection, false, "Enable smart feature selection.");

DEFINE_bool(deterministic_random_number_generator, false,
            "If true the random number generator will consistently output the "
            "same sequence of pseudo-random numbers for every run (use it to "
            "have repeatable output). If false the random number generator "
            "will output a different sequence for each run.");
DEFINE_int32(min_num_obs_for_mesher_points, 4,
             "Minimum number of observations for a smart factor's landmark to "
             "to be used as a 3d point to consider for the mesher");

DEFINE_int32(num_frames_vio_init, 25,
             "Minimum number of frames for the online "
             "gravity-aligned initialization");

// TODO(Sandro): Create YAML file for initialization and read in!
DEFINE_double(smart_noise_sigma_bundle_adjustment, 1.5,
              "Smart noise sigma for bundle adjustment"
              " in initialization.");
DEFINE_double(outlier_rejection_bundle_adjustment, 30,
              "Outlier rejection for bundle adjustment"
              " in initialization.");
DEFINE_double(between_translation_bundle_adjustment, 0.5,
              "Between factor precision for bundle adjustment"
              " in initialization.");

namespace VIO {

// TODO VERY BAD TO SEND THE DATASET PARSER AS A POINTER (at least for thread
// safety!), but this is done now because the logger heavily relies on the
// dataset parser, especially the grount-truth! Feature selector also has some
// dependency with this...
Pipeline::Pipeline(ETHDatasetParser* dataset, const ImuParams& imu_params,
                   bool parallel_run)
<<<<<<< HEAD
    : dataset_(CHECK_NOTNULL(dataset)),
      vio_frontend_(nullptr),
      vio_backend_(nullptr),
      mesher_(),
      visualizer_(static_cast<VisualizationType>(FLAGS_viz_type),
                  dataset->getBackendType()),
      stereo_frontend_thread_(nullptr),
      wrapped_thread_(nullptr),
      backend_thread_(nullptr),
      mesher_thread_(nullptr),
      lcd_thread_(nullptr),
      parallel_run_(parallel_run),
      stereo_frontend_input_queue_("stereo_frontend_input_queue"),
      stereo_frontend_output_queue_("stereo_frontend_output_queue"),
      backend_input_queue_("backend_input_queue"),
      backend_output_queue_("backend_output_queue"),
      mesher_input_queue_("mesher_input_queue"),
      mesher_output_queue_("mesher_output_queue"),
      lcd_input_queue_("lcd_input_queue"),
      lcd_output_queue_("lcd_output_queue"),
      visualizer_input_queue_("visualizer_input_queue"),
      visualizer_output_queue_("visualizer_output_queue") {
=======
  : dataset_(CHECK_NOTNULL(dataset)),
    vio_frontend_(nullptr),
    vio_backend_(nullptr),
    mesher_(),
    visualizer_(static_cast<VisualizationType>(FLAGS_viz_type),
                dataset->getBackendType()),
    stereo_frontend_thread_(nullptr),
    wrapped_thread_(nullptr),
    backend_thread_(nullptr),
    mesher_thread_(nullptr),
    parallel_run_(parallel_run),
    stereo_frontend_input_queue_("stereo_frontend_input_queue"),
    stereo_frontend_output_queue_("stereo_frontend_output_queue"),
    initialization_frontend_output_queue_("initialization_frontend_output_queue"),
    backend_input_queue_("backend_input_queue"),
    backend_output_queue_("backend_output_queue"),
    mesher_input_queue_("mesher_input_queue"),
    mesher_output_queue_("mesher_output_queue"),
    visualizer_input_queue_("visualizer_input_queue"),
    visualizer_output_queue_("visualizer_output_queue") {
>>>>>>> c6249bcc
  if (FLAGS_deterministic_random_number_generator) setDeterministicPipeline();
  if (FLAGS_log_output) logger_.openLogFiles();

  frontend_params_ = dataset_->getFrontendParams();
  backend_params_ = dataset_->getBackendParams();
  lcd_params_ = dataset_->getLCDParams();

  // initialization_packet_.clear();

  // Instantiate stereo tracker (class that tracks implements estimation
  // front-end) and print parameters.
  // TODO remove hardcoded saveImages, use gflag.
  static constexpr int saveImages =
      0;  // 0: don't show, 1: show, 2: write & save
  vio_frontend_ = VIO::make_unique<StereoVisionFrontEnd>(
      imu_params,
      // This should not be asked!
      dataset->getGroundTruthState(dataset_->timestamp_first_lkf_).imu_bias_,
      frontend_params_, saveImages, dataset_->getDatasetName(),
      FLAGS_log_output);

  loop_closure_detector_ = VIO::make_unique<LoopClosureDetector>(
      lcd_params_,
      FLAGS_log_output);

  // Instantiate feature selector: not used in vanilla implementation.
  if (FLAGS_use_feature_selection) {
    feature_selector_ =
        FeatureSelector(dataset_->getFrontendParams(), *backend_params_);
  }
}

/* -------------------------------------------------------------------------- */
Pipeline::~Pipeline() {
  LOG(INFO) << "Pipeline destructor called.";
  // Shutdown pipeline if it is not already down.
  if (!shutdown_) {
    shutdown();
  } else {
    LOG(INFO) << "Manual shutdown was requested.";
  }
}

// TODO MARCUS: Make sure loop_closure_detector_ is properly integrated to all of the methods below

/* -------------------------------------------------------------------------- */
void Pipeline::spin(const StereoImuSyncPacket& stereo_imu_sync_packet) {
  // Check if we have to re-initialize
  checkReInitialize(stereo_imu_sync_packet);
  // Initialize pipeline if not initialized
  if (!is_initialized_) {
    // Launch frontend thread
    if (!is_launched_) {
      launchFrontendThread();
      is_launched_ = true;
      init_frame_id_ = stereo_imu_sync_packet.getStereoFrame().getFrameId();
    }
    CHECK(is_launched_);

    // Initialize pipeline.
    // TODO this is very brittle, because we are accumulating IMU data, but
    // not using it for initialization, because accumulated and actual IMU data
    // at init is the same...
    if (initialize(stereo_imu_sync_packet)) {
      LOG(INFO) << "Before launching threads.";
      launchRemainingThreads();
      LOG(INFO) << " launching threads.";
      is_initialized_ = true;
      return;
    } else {
      LOG(INFO) << "Not yet initialized...";
      // TODO: Don't publish if it is the trivial output
      return;
    }
  } else {
    // TODO Warning: we do not accumulate IMU measurements for the first packet...
    // Spin.
    spinOnce(stereo_imu_sync_packet);
    return;
  }
}

/* -------------------------------------------------------------------------- */
// Spin the pipeline only once.
void Pipeline::spinOnce(const StereoImuSyncPacket& stereo_imu_sync_packet) {
  CHECK(is_initialized_);
  ////////////////////////////// FRONT-END /////////////////////////////////////
  // Push to stereo frontend input queue.
  stereo_frontend_input_queue_.push(stereo_imu_sync_packet);

  // Run the pipeline sequentially.
  if (!parallel_run_) spinSequential();
}

/* -------------------------------------------------------------------------- */
void Pipeline::processKeyframe(
    const StatusSmartStereoMeasurements& statusSmartStereoMeasurements,
    const StereoFrame& last_stereo_keyframe,
    const ImuFrontEnd::PreintegratedImuMeasurements& pim,
    const TrackingStatus& kf_tracking_status_stereo,
    const gtsam::Pose3& relative_pose_body_stereo) {
  //////////////////// BACK-END ////////////////////////////////////////////////
  // Push to backend input.
  // This should be done inside the frontend!!!!
  // Or the backend should pull from the frontend!!!!
  backend_input_queue_.push(VioBackEndInputPayload(
      last_stereo_keyframe.getTimestamp(), statusSmartStereoMeasurements,
      kf_tracking_status_stereo, pim, relative_pose_body_stereo, &planes_));

  // Push to lcd. Also should be done inside frontend!!!
  // TODO: Need to make this robust to slow backend.
  lcd_input_queue_.push(LoopClosureDetectorInputPayload(
      last_stereo_keyframe.getTimestamp(), // TODO: This should be different?
      last_stereo_keyframe));

  // This should be done inside those who need the backend results
  // IN this case the logger!!!!!
  // But there are many more people that want backend results...
  // Pull from backend.
  std::shared_ptr<VioBackEndOutputPayload> backend_output_payload =
      backend_output_queue_.popBlocking();
  LOG_IF(WARNING, !backend_output_payload) << "Missing backend output payload.";

  ////////////////// CREATE AND VISUALIZE MESH /////////////////////////////////
  VioBackEnd::PointsWithIdMap points_with_id_VIO;
  VioBackEnd::LmkIdToLmkTypeMap lmk_id_to_lmk_type_map;
  MesherOutputPayload mesher_output_payload;
  VisualizationType visualization_type =
      static_cast<VisualizationType>(FLAGS_viz_type);
  // Compute 3D mesh
  if (visualization_type == VisualizationType::MESH2DTo3Dsparse) {
    pushToMesherInputQueue(&points_with_id_VIO, &lmk_id_to_lmk_type_map,
                           last_stereo_keyframe);

    // In the mesher thread push queue with meshes for visualization.
    // Use blocking to avoid skipping frames.
    LOG_IF(WARNING, !mesher_output_queue_.popBlocking(mesher_output_payload))
        << "Mesher output queue did not pop a payload.";

    // Do this after popBlocking from Mesher so we do it sequentially, since
    // planes_ are not thread-safe.
    // Find regularities in the mesh if we are using RegularVIO backend.
    // TODO create a new class that is mesh segmenter or plane extractor.
    if (FLAGS_extract_planes_from_the_scene) {
      CHECK_EQ(dataset_->getBackendType(), 1u);  // Use Regular VIO
      mesher_.clusterPlanesFromMesh(&planes_, points_with_id_VIO);
    } else {
      LOG_IF_EVERY_N(WARNING,
                     dataset_->getBackendType() == 1u &&
                         (FLAGS_regular_vio_backend_modality == 2u ||
                          FLAGS_regular_vio_backend_modality == 3u ||
                          FLAGS_regular_vio_backend_modality == 4u),
                     10)
          << "Using Regular VIO without extracting planes from the scene. "
             "Set flag extract_planes_from_the_scene to true to enforce "
             "regularities.";
    }

  }

  if (FLAGS_visualize) {
    // Push data for visualizer thread.
    // WHO Should be pushing to the visualizer input queue????????
    // This cannot happen at all from a single module, because visualizer
    // takes input from mesher and backend right now...
    visualizer_input_queue_.push(VisualizerInputPayload(
        // Pose for trajectory viz.
        vio_backend_->getWPoseBLkf() *  // The visualizer needs backend results
            last_stereo_keyframe
                .getBPoseCamLRect(),  // This should be pass at ctor level....
        // For visualizeMesh2D and visualizeMesh2DStereo.
        last_stereo_keyframe,
        // visualizeConvexHull & visualizeMesh3DWithColoredClusters
        // WARNING using move explicitly!
        std::move(mesher_output_payload),
        // visualizeMesh3DWithColoredClusters & visualizePoints3D
        visualization_type == VisualizationType::POINTCLOUD
            ? vio_backend_->getMapLmkIdsTo3dPointsInTimeHorizon()
            : points_with_id_VIO,
        // visualizeMesh3DWithColoredClusters & visualizePoints3D
        lmk_id_to_lmk_type_map,
        planes_,                           // visualizeMesh3DWithColoredClusters
        vio_backend_->getFactorsUnsafe(),  // For plane constraints viz.
        vio_backend_->getState(),  // For planes and plane constraints viz.
        visualization_type == VisualizationType::POINTCLOUD_REPEATEDPOINTS
            ? vio_backend_->get3DPoints()
            : std::vector<Point3>()));
  }
}

void Pipeline::pushToMesherInputQueue(
    VioBackEnd::PointsWithIdMap* points_with_id_VIO,
    VioBackEnd::LmkIdToLmkTypeMap* lmk_id_to_lmk_type_map,
    const StereoFrame& last_stereo_keyframe) {
  CHECK_NOTNULL(points_with_id_VIO);
  CHECK_NOTNULL(lmk_id_to_lmk_type_map);
  // Points_with_id_VIO contains all the points in the optimization,
  // (encoded as either smart factors or explicit values), potentially
  // restricting to points seen in at least min_num_obs_fro_mesher_points
  // keyframes (TODO restriction is not enforced for projection factors).
  *points_with_id_VIO = vio_backend_->getMapLmkIdsTo3dPointsInTimeHorizon(
      FLAGS_visualize_lmk_type ? lmk_id_to_lmk_type_map : nullptr,
      FLAGS_min_num_obs_for_mesher_points);

  // Create and fill data packet for mesher.
  // Push to queue.
  // In another thread, mesher is running, consuming mesher payloads.
  CHECK(mesher_input_queue_.push(MesherInputPayload(
      *points_with_id_VIO,  // copy, thread safe, read-only. // This should be a
                            // popBlocking...
      last_stereo_keyframe,  // not really thread safe, read only.
      vio_backend_->getWPoseBLkf().compose(
          vio_backend_->getBPoseLeftCam()))));  // Get camera pose.
}

void Pipeline::spinViz(bool parallel_run) {
  if (FLAGS_visualize) {
    visualizer_.spin(
        visualizer_input_queue_, visualizer_output_queue_,
        std::bind(&Pipeline::spinDisplayOnce, this, std::placeholders::_1),
        parallel_run);
  }
}

/* -------------------------------------------------------------------------- */
void Pipeline::spinSequential() {
  // TODO Marcus: Need to add a flag for using LCD in sequential, it makes things slow

  // Spin once frontend.
  CHECK(vio_frontend_);
  vio_frontend_->spin(stereo_frontend_input_queue_,
                      stereo_frontend_output_queue_,
                      false);  // Do not run in parallel.

  // Pop from frontend.
  const auto& stereo_frontend_output_payload =
      stereo_frontend_output_queue_.pop();
  if (!stereo_frontend_output_payload) {
    // Frontend hasn't reach a keyframe, return and wait frontend to create a
    // keyframe.
    return;
  }
  CHECK(stereo_frontend_output_payload->is_keyframe_);

  // We have a keyframe. Push to backend.
  backend_input_queue_.push(VioBackEndInputPayload(
      stereo_frontend_output_payload->stereo_frame_lkf_.getTimestamp(),
      stereo_frontend_output_payload->statusSmartStereoMeasurements_,
      stereo_frontend_output_payload->tracker_status_,
      stereo_frontend_output_payload->pim_,
      stereo_frontend_output_payload->relative_pose_body_stereo_, &planes_));

  // Spin once backend. Do not run in parallel.
  CHECK(vio_backend_);
  vio_backend_->spin(backend_input_queue_, backend_output_queue_, false);

  // Push keyframe to LCD.
  lcd_input_queue_.push(LoopClosureDetectorInputPayload(
      stereo_frontend_output_payload->stereo_frame_lkf_.getTimestamp(),
      stereo_frontend_output_payload->stereo_frame_lkf_));

  // Spin once LCD. Do not run in parallel.
  loop_closure_detector_->spin(lcd_input_queue_, lcd_output_queue_, false);

  // Pop blocking from backend.
  const auto& backend_output_payload = backend_output_queue_.popBlocking();
  CHECK(backend_output_payload);

  const auto& stereo_keyframe =
      stereo_frontend_output_payload->stereo_frame_lkf_;
  ////////////////// CREATE 3D MESH //////////////////////////////////////////
  VioBackEnd::PointsWithIdMap points_with_id_VIO;
  VioBackEnd::LmkIdToLmkTypeMap lmk_id_to_lmk_type_map;
  MesherOutputPayload mesher_output_payload;
  VisualizationType visualization_type =
      static_cast<VisualizationType>(FLAGS_viz_type);
  if (visualization_type == VisualizationType::MESH2DTo3Dsparse) {
    // Push to mesher.
    pushToMesherInputQueue(&points_with_id_VIO, &lmk_id_to_lmk_type_map,
                           stereo_keyframe);

    // Spin once mesher.
    mesher_.spin(mesher_input_queue_, mesher_output_queue_, false);

    // Find regularities in the mesh if we are using RegularVIO backend.
    // TODO create a new class that is mesh segmenter or plane extractor.
    if (FLAGS_extract_planes_from_the_scene) {
      DCHECK_EQ(dataset_->getBackendType(), 1);  // Use Regular VIO
      mesher_.clusterPlanesFromMesh(&planes_, points_with_id_VIO);
    } else {
      LOG_IF_EVERY_N(WARNING,
                     dataset_->getBackendType() == 1u &&
                         (FLAGS_regular_vio_backend_modality == 2u ||
                          FLAGS_regular_vio_backend_modality == 3u ||
                          FLAGS_regular_vio_backend_modality == 4u),
                     10)
          << "Using Regular VIO without extracting planes from the scene. "
             "Set flag extract_planes_from_the_scene to true to enforce "
             "regularities.";
    }

    // Pop from mesher.
    LOG_IF(WARNING, !mesher_output_queue_.popBlocking(mesher_output_payload))
        << "Mesher output queue did not pop a payload.";
  }
  ////////////////////////////////////////////////////////////////////////////

  if (FLAGS_visualize) {
    // Push data for visualizer thread.
    // WHO Should be pushing to the visualizer input queue????????
    // This cannot happen at all from a single module, because visualizer
    // takes input from mesher and backend right now...
    visualizer_input_queue_.push(VisualizerInputPayload(
        // Pose for trajectory viz.
        vio_backend_->getWPoseBLkf() *  // The visualizer needs backend results
            stereo_keyframe
                .getBPoseCamLRect(),  // This should be pass at ctor level....
        // For visualizeMesh2D and visualizeMesh2DStereo.
        stereo_keyframe,
        // visualizeConvexHull & visualizeMesh3DWithColoredClusters
        // WARNING using move explicitly!
        std::move(mesher_output_payload),
        // visualizeMesh3DWithColoredClusters & visualizePoints3D
        visualization_type == VisualizationType::POINTCLOUD
            ? vio_backend_->getMapLmkIdsTo3dPointsInTimeHorizon()
            : points_with_id_VIO,
        // visualizeMesh3DWithColoredClusters & visualizePoints3D
        lmk_id_to_lmk_type_map,
        planes_,                           // visualizeMesh3DWithColoredClusters
        vio_backend_->getFactorsUnsafe(),  // For plane constraints viz.
        vio_backend_->getState(),  // For planes and plane constraints viz.
        visualization_type == VisualizationType::POINTCLOUD_REPEATEDPOINTS
            ? vio_backend_->get3DPoints()
            : std::vector<Point3>()));

    // Spin visualizer.
    visualizer_.spin(
        visualizer_input_queue_, visualizer_output_queue_,
        std::bind(&Pipeline::spinDisplayOnce, this, std::placeholders::_1),
        false);
  }
}

// TODO: Adapt this function to be able to cope with new initialization
/* -------------------------------------------------------------------------- */
void Pipeline::shutdownWhenFinished() {
  // This is a very rough way of knowing if we have finished...
  // Since threads might be in the middle of processing data while we
  // query if the queues are empty.
  // Check every second if all queues are empty.
  // Time to sleep between queries to the queues [in seconds].
  LOG(INFO) << "Shutting down VIO pipeline once processing has finished.";
  static constexpr int sleep_time = 1;
  while (!is_initialized_ ||  // Loop while not initialized
         !(stereo_frontend_input_queue_
               .empty() &&  // Or, once init, data is not yet consumed.
           stereo_frontend_output_queue_.empty() &&
           !vio_frontend_->isWorking() && backend_input_queue_.empty() &&
           backend_output_queue_.empty() && !vio_backend_->isWorking() &&
           mesher_input_queue_.empty() && mesher_output_queue_.empty() &&
           !mesher_.isWorking() && lcd_input_queue_.empty() &&
           lcd_output_queue_.empty() && !loop_closure_detector_->isWorking() &&
           visualizer_input_queue_.empty() && visualizer_output_queue_.empty()
           && !visualizer_.isWorking())) {
    VLOG_EVERY_N(10, 100)
        << "VIO pipeline status: \n"
        << "Initialized? " << is_initialized_ << '\n'
        << "Frontend input queue empty?" << stereo_frontend_input_queue_.empty()
        << '\n'
        << "Frontend output queue empty?"
        << stereo_frontend_output_queue_.empty() << '\n'
        << "Frontend is working? " << vio_frontend_->isWorking() << '\n'
        << "Backend Input queue empty?" << backend_input_queue_.empty() << '\n'
        << "Backend Output queue empty?" << backend_output_queue_.empty()
        << '\n'
        << "Backend is working? "
        << (is_initialized_ ? vio_backend_->isWorking() : false) << '\n'
        << "Mesher input queue empty?" << mesher_input_queue_.empty() << '\n'
        << "Mesher output queue empty?" << mesher_output_queue_.empty() << '\n'
        << "Mesher is working? " << mesher_.isWorking() << '\n'
        << "LoopClosureDetector input queue empty?"
        << lcd_input_queue_.empty() << '\n'
        << "LoopClosureDetector output queue empty?" << lcd_output_queue_.empty()
        << '\n'
        << "LoopClosureDetector is working? " << loop_closure_detector_->isWorking()
        << '\n'
        << "Visualizer input queue empty?" << visualizer_input_queue_.empty()
        << '\n'
        << "Visualizer output queue empty?" << visualizer_output_queue_.empty()
        << '\n'
        << "Visualizer is working? " << visualizer_.isWorking();
    std::this_thread::sleep_for(std::chrono::seconds(sleep_time));
  }
  shutdown();
}

/* -------------------------------------------------------------------------- */
void Pipeline::shutdown() {
  LOG_IF(ERROR, shutdown_) << "Shutdown requested, but Pipeline was already "
                              "shutdown.";
  LOG(INFO) << "Shutting down VIO pipeline.";
  shutdown_ = true;
  stopThreads();
  // if (parallel_run_) {
  joinThreads();
  //}
  if (FLAGS_log_output) {
    LOG(INFO) << "Closing log files";
    logger_.closeLogFiles();
  }
  LOG(INFO) << "Pipeline destructor finished.";
}

/* -------------------------------------------------------------------------- */
bool Pipeline::initialize(const StereoImuSyncPacket &stereo_imu_sync_packet) {
  // Switch initialization mode
  switch (backend_params_->autoInitialize_) {
  case 0 ... 1: // Initialization using IMU or GT only
    return initializeFromIMUorGT(stereo_imu_sync_packet);
    break;
  case 2: // Initialization using online gravity alignment
    return initializeOnline(stereo_imu_sync_packet);
    break;
  default:
    LOG(ERROR) << "Initialization mode doesn't exist.";
    return false;
    break;
  }
}

/* -------------------------------------------------------------------------- */
// TODO: Adapt and create better re-initialization (online) function
void Pipeline::checkReInitialize(
    const StereoImuSyncPacket& stereo_imu_sync_packet) {
  // Re-initialize pipeline if requested
  if (is_initialized_ &&
      stereo_imu_sync_packet.getReinitPacket().getReinitFlag()) {
    LOG(WARNING) << "Re-initialization triggered!";
    // Shutdown pipeline first
    shutdown();

    // Reset shutdown flags
    shutdown_ = false;
    // Set initialization flag to false
    is_initialized_ = false;
    // Set launch thread flag to false
    is_launched_ = false;
    // Reset initial id to current id
    init_frame_id_ = stereo_imu_sync_packet.getStereoFrame().getFrameId();

    // Resume threads
    CHECK(vio_frontend_);
    vio_frontend_->restart();
    CHECK(vio_backend_);
    vio_backend_->restart();
    mesher_.restart();
    visualizer_.restart();
    // Resume pipeline
    resume();
    initialization_frontend_output_queue_.resume();
  }
}

/* -------------------------------------------------------------------------- */
bool Pipeline::initializeFromIMUorGT(
    const StereoImuSyncPacket &stereo_imu_sync_packet) {
  LOG(INFO) << "------------------- Initialize Pipeline with frame k = "
            << stereo_imu_sync_packet.getStereoFrame().getFrameId()
            << "--------------------";

  /////////////////// FRONTEND /////////////////////////////////////////////////
  // Initialize Stereo Frontend.
  CHECK(vio_frontend_);
  const StereoFrame& stereo_frame_lkf = vio_frontend_->processFirstStereoFrame(
      stereo_imu_sync_packet.getStereoFrame());

  ///////////////////////////// GT ////////////////////////////////////////////
  // Initialize Backend using GT if available.
  std::shared_ptr<gtNavState> initialStateGT =
      dataset_->isGroundTruthAvailable()?
        std::make_shared<gtNavState>(dataset_->getGroundTruthState(
                     stereo_imu_sync_packet.getStereoFrame().getTimestamp())) :
                     std::shared_ptr<gtNavState>(nullptr);

  ///////////////////////////// BACKEND //////////////////////////////////////
  // Initialize backend with pose estimate from gravity alignment
  initializeVioBackend(stereo_imu_sync_packet, initialStateGT, 
                        stereo_frame_lkf);

  return true;
}

/* -------------------------------------------------------------------------- */
bool Pipeline::initializeOnline(
    const StereoImuSyncPacket &stereo_imu_sync_packet) {
  int frame_id = stereo_imu_sync_packet.getStereoFrame().getFrameId();
  LOG(INFO) << "------------------- Initializing Pipeline with frame k = "
            << frame_id << "--------------------";

  CHECK(vio_frontend_);
  CHECK_GE(frame_id, init_frame_id_);
  CHECK_GE(init_frame_id_ + FLAGS_num_frames_vio_init, frame_id);

  // TODO(Sandro): Find a way to optimize this
  // Create ImuFrontEnd with non-zero gravity (zero bias)
  gtsam::PreintegratedImuMeasurements::Params imu_params =
      vio_frontend_->getImuFrontEndParams();
  imu_params.n_gravity = backend_params_->n_gravity_;
  ImuFrontEnd imu_frontend_real(imu_params,
      gtsam::imuBias::ConstantBias(Vector3::Zero(), Vector3::Zero()));
  CHECK_DOUBLE_EQ(imu_frontend_real.getPreintegrationGravity().norm(),
        imu_params.n_gravity.norm());
  ///////

  // Enforce stereo frame as keyframe for initialization
  StereoImuSyncPacket stereo_imu_sync_init = stereo_imu_sync_packet;
  stereo_imu_sync_init.setAsKeyframe();

  /////////////////// FIRST FRAME //////////////////////////////////////////////
  if (frame_id == init_frame_id_) {
    // Set trivial bias, gravity and force 5/3 point method for initialization
    vio_frontend_->prepareFrontendForOnlineAlignment();
    // Initialize Stereo Frontend.
    StereoFrame stereo_frame_lkf =
        vio_frontend_->processFirstStereoFrame(
            stereo_imu_sync_init.getStereoFrame());
    return false;

  /////////////////// FRONTEND //////////////////////////////////////////////////
  } else {

<<<<<<< HEAD
  loop_closure_detector_->restart();

  visualizer_.restart();
=======
    // Check trivial bias and gravity vector for online initialization
    vio_frontend_->checkFrontendForOnlineAlignment();
    // Spin frontend once with enforced keyframe and 53-point method
    auto frontend_output = vio_frontend_->spinOnce(
        std::make_shared<StereoImuSyncPacket>(stereo_imu_sync_init));
    const StereoFrame stereo_frame_lkf = frontend_output.stereo_frame_lkf_;
    // TODO(Sandro): Optionally add AHRS PIM
    InitializationInputPayload frontend_init_output(
      frontend_output.is_keyframe_,
      frontend_output.statusSmartStereoMeasurements_,
      frontend_output.tracker_status_,
      frontend_output.relative_pose_body_stereo_,
      frontend_output.stereo_frame_lkf_,
      frontend_output.pim_,
      frontend_output.debug_tracker_info_);
    initialization_frontend_output_queue_.push(frontend_init_output);

    // TODO(Sandro): Find a way to optimize this
    // This queue is used for the the backend optimization
    const auto& imu_stamps = stereo_imu_sync_packet.getImuStamps();
    const auto& imu_accgyr = stereo_imu_sync_packet.getImuAccGyr();
    const auto& pim =
      imu_frontend_real.preintegrateImuMeasurements(imu_stamps, imu_accgyr);
    StereoFrontEndOutputPayload frontend_real_output(
      frontend_output.is_keyframe_,
      frontend_output.statusSmartStereoMeasurements_,
      frontend_output.tracker_status_,
      frontend_output.relative_pose_body_stereo_,
      frontend_output.stereo_frame_lkf_,
      pim,
      frontend_output.debug_tracker_info_);
    // This queue is used for the backend after initialization
    stereo_frontend_output_queue_.push(frontend_real_output);
    /////////
    

    // Only process set of frontend outputs after specific number of frames
    if (frame_id < (init_frame_id_ + FLAGS_num_frames_vio_init)) {
      return false;
    } else {
      ///////////////////////////// ONLINE INITIALIZER //////////////////////
      auto tic_full_init = utils::Timer::tic();

      // Create empty output variables
      gtsam::Vector3 gyro_bias, g_iter_b0;
      gtsam::NavState init_navstate;

      // Get frontend output to backend input for online initialization
      std::queue<InitializationInputPayload> output_frontend;
      CHECK(initialization_frontend_output_queue_.batchPop(&output_frontend));
      // Shutdown the initialization input queue once used
      initialization_frontend_output_queue_.shutdown();

      // Adjust parameters for Bundle Adjustment
      // TODO(Sandro): Create YAML file for initialization and read in!
      VioBackEndParams backend_params_init(*backend_params_);
      backend_params_init.smartNoiseSigma_ = 
                FLAGS_smart_noise_sigma_bundle_adjustment;
      backend_params_init.outlierRejection_ =
                FLAGS_outlier_rejection_bundle_adjustment;
      backend_params_init.betweenTranslationPrecision_ =
                FLAGS_between_translation_bundle_adjustment;

      // Create initial backend
      InitializationBackEnd initial_backend(
          output_frontend.front().stereo_frame_lkf_.getBPoseCamLRect(),
          output_frontend.front().stereo_frame_lkf_.getLeftUndistRectCamMat(),
          output_frontend.front().stereo_frame_lkf_.getBaseline(), 
          backend_params_init,
          FLAGS_log_output);

      // Enforce zero bias in initial propagation
      // TODO(Sandro): Remove this, once AHRS is implemented
      vio_frontend_->updateAndResetImuBias(
          gtsam::imuBias::ConstantBias(Vector3::Zero(), Vector3::Zero()));
      gyro_bias = vio_frontend_->getCurrentImuBias().gyroscope();
      
      // Initialize if successful
      if (initial_backend.bundleAdjustmentAndGravityAlignment(
                                    output_frontend,
                                    &gyro_bias,
                                    &g_iter_b0,
                                    &init_navstate)) {
        LOG(INFO) << "Bundle adjustment and alignment successful!";

        // Create initial state for initialization from online gravity
        std::shared_ptr<gtNavState> initial_state_OGA =
            std::make_shared<gtNavState>(init_navstate,
              ImuBias(gtsam::Vector3(), gyro_bias));

        // Reset frontend with non-trivial gravity and remove 53-enforcement.
        // Update frontend with initial gyro bias estimate.
        const gtsam::Vector3 gravity = backend_params_->n_gravity_;
        vio_frontend_->resetFrontendAfterOnlineAlignment(gravity, gyro_bias);

        auto full_init_duration =
            utils::Timer::toc<std::chrono::nanoseconds>(tic_full_init).count();
        LOG(INFO) << "Time used for initialization: "
                  << (double(full_init_duration) / double(1e6)) << " (ms).";

        ///////////////////////////// BACKEND ////////////////////////////////
        // Initialize backend with pose estimate from gravity alignment
        initializeVioBackend(stereo_imu_sync_packet, initial_state_OGA,
                          stereo_frame_lkf);
        LOG(INFO) << "Initialization finalized.";

        // TODO(Sandro): Create check-return for function
        return true;
      } else {
        // Reset initialization
        LOG(WARNING) << "Bundle adjustment or alignment failed!";
        init_frame_id_ = stereo_imu_sync_packet.getStereoFrame().getFrameId();
        stereo_frontend_output_queue_.shutdown();
        initialization_frontend_output_queue_.shutdown();
        stereo_frontend_output_queue_.resume();
        initialization_frontend_output_queue_.resume();
        return false;
      }
    }
  }
}
>>>>>>> c6249bcc

/* -------------------------------------------------------------------------- */
// TODO(Sandro): Unify both functions below (init backend)
//////////////////// UNIFY
bool Pipeline::initializeVioBackend(
                              const StereoImuSyncPacket &stereo_imu_sync_packet,
                              std::shared_ptr<gtNavState> initial_state,
                              const StereoFrame &stereo_frame_lkf) {
    ///////////////////////////// BACKEND ///////////////////////////////////
    initBackend(
        &vio_backend_, stereo_frame_lkf.getBPoseCamLRect(),
        stereo_frame_lkf.getLeftUndistRectCamMat(),
        stereo_frame_lkf.getBaseline(), *backend_params_, &initial_state,
        stereo_imu_sync_packet.getStereoFrame().getTimestamp(),
        stereo_imu_sync_packet.getImuAccGyr()); // No timestamps needed for IMU?
    vio_backend_->registerImuBiasUpdateCallback(
        std::bind(&StereoVisionFrontEnd::updateImuBias,
                  // Send a cref: constant reference because vio_frontend_ is
                  // not copyable.
                  std::cref(*vio_frontend_), std::placeholders::_1));

    ////////////////// DEBUG INITIALIZATION //////////////////////////////////
    if (FLAGS_log_output) {
      logger_.displayInitialStateVioInfo(
          *dataset_, vio_backend_, *CHECK_NOTNULL(initial_state.get()),
          stereo_imu_sync_packet.getImuAccGyr(),
          stereo_imu_sync_packet.getStereoFrame().getTimestamp());
      // Store latest pose estimate.
      logger_.W_Pose_Bprevkf_vio_ = vio_backend_->getWPoseBLkf();
    }
}

/* -------------------------------------------------------------------------- */
bool Pipeline::initBackend(std::unique_ptr<VioBackEnd>* vio_backend,
                           const gtsam::Pose3& B_Pose_camLrect,
                           const gtsam::Cal3_S2& left_undist_rect_cam_mat,
                           const double& baseline,
                           const VioBackEndParams& vio_params,
                           std::shared_ptr<gtNavState>* initial_state_gt,
                           const Timestamp& timestamp_k,
                           const ImuAccGyrS& imu_accgyr) {
  CHECK_NOTNULL(vio_backend);
  // Create VIO.
  switch (dataset_->getBackendType()) {
    case 0: {
      LOG(INFO) << "\e[1m Using Normal VIO. \e[0m";
      *vio_backend = VIO::make_unique<VioBackEnd>(
          B_Pose_camLrect, left_undist_rect_cam_mat, baseline, initial_state_gt,
          timestamp_k, imu_accgyr, vio_params, FLAGS_log_output);
      break;
    }
    case 1: {
      LOG(INFO) << "\e[1m Using Regular VIO with modality "
                << FLAGS_regular_vio_backend_modality << "\e[0m";
      *vio_backend = VIO::make_unique<RegularVioBackEnd>(
          B_Pose_camLrect, left_undist_rect_cam_mat, baseline, initial_state_gt,
          timestamp_k, imu_accgyr, vio_params, FLAGS_log_output,
          static_cast<RegularVioBackEnd::BackendModality>(
              FLAGS_regular_vio_backend_modality));
      break;
    }
    default: {
      LOG(FATAL) << "Requested backend type is not supported.\n"
                 << "Currently supported backend types:\n"
                 << "0: normal VIO\n"
                 << "1: regular VIO\n"
                 << " but requested backend: " << dataset_->getBackendType();
    }
  }
  return true;
}
//////////////////// UNIFY

/* -------------------------------------------------------------------------- */
void Pipeline::spinDisplayOnce(
    VisualizerOutputPayload& visualizer_output_payload) {
  // Display 3D window.
  if (visualizer_output_payload.visualization_type_ !=
      VisualizationType::NONE) {
    VLOG(10) << "Spin Visualize 3D output.";
    // visualizer_output_payload->window_.spin();
    visualizer_output_payload.window_.spinOnce(1, true);
    // TODO this is not very thread-safe!!! Since recordVideo might modify
    // window_ in this thread, while it might also be called in viz thread.
    if (FLAGS_record_video_for_viz_3d) {
      visualizer_.recordVideo();
    }
  }

  // Display 2D images.
  for (const ImageToDisplay& img_to_display :
       visualizer_output_payload.images_to_display_) {
    cv::imshow(img_to_display.name_, img_to_display.image_);
  }
  VLOG(10) << "Spin Visualize 2D output.";
  cv::waitKey(1);
}

/* -------------------------------------------------------------------------- */
StatusSmartStereoMeasurements Pipeline::featureSelect(
    const VioFrontEndParams& tracker_params, const ETHDatasetParser& dataset,
    const Timestamp& timestamp_k, const Timestamp& timestamp_lkf,
    const gtsam::Pose3& W_Pose_Blkf, double* feature_selection_time,
    std::shared_ptr<StereoFrame>& stereoFrame_km1,
    const StatusSmartStereoMeasurements& status_smart_stereo_meas,
    int cur_kf_id, int save_image_selector, const gtsam::Matrix& curr_state_cov,
    const Frame& left_frame) {  // last one for visualization only
  CHECK_NOTNULL(feature_selection_time);

  // ------------ DATA ABOUT CURRENT AND FUTURE ROBOT STATE ------------- //
  size_t nrKfInHorizon = round(tracker_params.featureSelectionHorizon_ /
                               tracker_params.intra_keyframe_time_);
  VLOG(100) << "nrKfInHorizon for selector: " << nrKfInHorizon;

  // Future poses are gt and might be far from the vio pose: we have to
  // attach the *relative* poses from the gt to the latest vio estimate.
  // W_Pose_Bkf_gt    : ground truth pose at previous keyframe.
  // vio->W_Pose_Blkf_: vio pose at previous keyframe.
  // More important than the time, it is important that
  // it is the same time as vio->W_Pose_Blkf_
  KeyframeToStampedPose posesAtFutureKeyframes;
  Pose3 W_Pose_Bkf_gt;
  if (dataset.isGroundTruthAvailable()) {
    W_Pose_Bkf_gt = dataset.getGroundTruthState(timestamp_lkf).pose_;

    for (size_t kk = 0; kk < nrKfInHorizon + 1; kk++) {
      // Including current pose.
      Timestamp timestamp_kk =
          timestamp_k +
          UtilsOpenCV::SecToNsec(kk * tracker_params.intra_keyframe_time_);

      // Relative pose wrt ground truth at last kf.
      Pose3 poseGT_km1_kk = W_Pose_Bkf_gt.between(
          dataset.getGroundTruthState(timestamp_kk).pose_);
      posesAtFutureKeyframes.push_back(
          StampedPose(W_Pose_Blkf.compose(poseGT_km1_kk),
                      UtilsOpenCV::NsecToSec(timestamp_kk)));
    }
  }

  VLOG(100) << "Starting feature selection...";
  SmartStereoMeasurements trackedAndSelectedSmartStereoMeasurements;
  std::tie(trackedAndSelectedSmartStereoMeasurements, *feature_selection_time) =
      feature_selector_.splitTrackedAndNewFeatures_Select_Display(
          stereoFrame_km1, status_smart_stereo_meas.second, cur_kf_id,
          save_image_selector, tracker_params.featureSelectionCriterion_,
          tracker_params.featureSelectionNrCornersToSelect_,
          tracker_params.maxFeatureAge_,
          posesAtFutureKeyframes,  // TODO Luca: can we make this optional, for
                                   // the case where we do not have ground
                                   // truth?
          curr_state_cov, dataset.getDatasetName(),
          left_frame);  // last 2 are for visualization
  VLOG(100) << "Feature selection completed.";

  // Same status as before.
  TrackerStatusSummary status = status_smart_stereo_meas.first;
  return std::make_pair(status, trackedAndSelectedSmartStereoMeasurements);
}

/* -------------------------------------------------------------------------- */
void Pipeline::processKeyframePop() {
<<<<<<< HEAD
  // TODO marcus: send these to the LCD input thread as well
=======
  // TODO (Sandro): Adapt to be able to batch pop frames for batch backend
>>>>>>> c6249bcc
  // Pull from stereo frontend output queue.
  LOG(INFO) << "Spinning wrapped thread.";
  while(!shutdown_) {
    std::shared_ptr<StereoFrontEndOutputPayload> stereo_frontend_output_payload;
    stereo_frontend_output_payload = stereo_frontend_output_queue_.pop();
    if (!stereo_frontend_output_payload) {
      VLOG(100) << "Missing frontend output payload.";
      continue;
    }
    CHECK(stereo_frontend_output_payload);
    if (!stereo_frontend_output_payload->is_keyframe_) {
      continue;
    }
    CHECK(stereo_frontend_output_payload->is_keyframe_);

    ////////////////////////////////////////////////////////////////////////////
    // So from this point on, we have a keyframe.
    // Pass info to VIO
    // Actual keyframe processing. Call to backend.
    ////////////////////////////// BACK-END ////////////////////////////////////
    processKeyframe(
        stereo_frontend_output_payload->statusSmartStereoMeasurements_,
        stereo_frontend_output_payload->stereo_frame_lkf_,
        stereo_frontend_output_payload->pim_,
        stereo_frontend_output_payload->tracker_status_,
        stereo_frontend_output_payload->relative_pose_body_stereo_);
  }
  LOG(INFO) << "Shutdown wrapped thread.";
}

/* -------------------------------------------------------------------------- */
void Pipeline::launchThreads() {
  LOG(INFO) << "Launching threads.";
  launchFrontendThread();
  launchRemainingThreads();
}

<<<<<<< HEAD
  // Start frontend_thread.
  stereo_frontend_thread_ = VIO::make_unique<std::thread>(
      &StereoVisionFrontEnd::spin, CHECK_NOTNULL(vio_frontend_.get()),
      std::ref(stereo_frontend_input_queue_),
      std::ref(stereo_frontend_output_queue_), true);

  wrapped_thread_ =
      VIO::make_unique<std::thread>(&Pipeline::processKeyframePop, this);

  // Start backend_thread.
  backend_thread_ = VIO::make_unique<std::thread>(
      &VioBackEnd::spin,
      // Returns the pointer to vio_backend_.
      CHECK_NOTNULL(vio_backend_.get()), std::ref(backend_input_queue_),
      std::ref(backend_output_queue_), true);

  // Start mesher_thread.
  mesher_thread_ = VIO::make_unique<std::thread>(
      &Mesher::spin, &mesher_, std::ref(mesher_input_queue_),
      std::ref(mesher_output_queue_), true);

  // Start lcd_thread.
  lcd_thread_ = VIO::make_unique<std::thread>(
      &LoopClosureDetector::spin, CHECK_NOTNULL(loop_closure_detector_.get()),
      std::ref(lcd_input_queue_), std::ref(lcd_output_queue_), true);

  // Start visualizer_thread.
  // visualizer_thread_ = std::thread(&Visualizer3D::spin,
  //                                 &visualizer_,
  //                                 std::ref(visualizer_input_queue_),
  //                                 std::ref(visualizer_output_queue_));
=======
/* -------------------------------------------------------------------------- */
void Pipeline::launchFrontendThread() {
  if (parallel_run_) {
    // Start frontend_thread.
    stereo_frontend_thread_ = VIO::make_unique<std::thread>(
        &StereoVisionFrontEnd::spin, CHECK_NOTNULL(vio_frontend_.get()),
        std::ref(stereo_frontend_input_queue_),
        std::ref(stereo_frontend_output_queue_), true);
    LOG(INFO) << "Frontend launched (parallel_run set to " << parallel_run_
              << ").";
  } else {
    LOG(INFO) << "Frontend running in sequential mode (parallel_run set to "
              << parallel_run_ << ").";
  }
}

/* -------------------------------------------------------------------------- */
void Pipeline::launchRemainingThreads() {
  if (parallel_run_) {
    wrapped_thread_ =
        VIO::make_unique<std::thread>(&Pipeline::processKeyframePop, this);

    backend_thread_ = VIO::make_unique<std::thread>(
        &VioBackEnd::spin,
        // Returns the pointer to vio_backend_.
        CHECK_NOTNULL(vio_backend_.get()), std::ref(backend_input_queue_),
        std::ref(backend_output_queue_), true);

    mesher_thread_ = VIO::make_unique<std::thread>(
        &Mesher::spin, &mesher_, std::ref(mesher_input_queue_),
        std::ref(mesher_output_queue_), true);

    // Start visualizer_thread.
    // visualizer_thread_ = std::thread(&Visualizer3D::spin,
    //                                 &visualizer_,
    //                                 std::ref(visualizer_input_queue_),
    //                                 std::ref(visualizer_output_queue_));
    LOG(INFO) << "Backend, mesher and visualizer launched (parallel_run set to "
              << parallel_run_ << ").";
  } else {
    LOG(INFO) << "Backend, mesher and visualizer running in sequential mode"
              << " (parallel_run set to " << parallel_run_ << ").";
  }
>>>>>>> c6249bcc
}

/* -------------------------------------------------------------------------- */
// Resume all workers and queues
void Pipeline::resume() {

    LOG(INFO) << "Restarting frontend workers and queues...";
    stereo_frontend_input_queue_.resume();
    stereo_frontend_output_queue_.resume();

    LOG(INFO) << "Restarting backend workers and queues...";
    backend_input_queue_.resume();
    backend_output_queue_.resume();

<<<<<<< HEAD
  LOG(INFO) << "Restarting loop closure workers and queues...";
  lcd_input_queue_.resume();
  lcd_output_queue_.resume();

  LOG(INFO) << "Restarting visualizer workers and queues...";
  visualizer_input_queue_.resume();
  visualizer_output_queue_.resume();
=======
    LOG(INFO) << "Restarting mesher workers and queues...";
    mesher_input_queue_.resume();
    mesher_output_queue_.resume();
>>>>>>> c6249bcc

    LOG(INFO) << "Restarting visualizer workers and queues...";
    visualizer_input_queue_.resume();
    visualizer_output_queue_.resume();

    // Re-launch threads
    /*if (parallel_run_) {
      launchThreads();
    } else {
      LOG(INFO) << "Running in sequential mode (parallel_run set to "
                << parallel_run_<< ").";
    }
    is_launched_ = true; */
}

/* -------------------------------------------------------------------------- */
void Pipeline::stopThreads() {
  LOG(INFO) << "Stopping workers and queues...";

  LOG(INFO) << "Stopping backend workers and queues...";
  backend_input_queue_.shutdown();
  backend_output_queue_.shutdown();
  CHECK(vio_backend_);
  vio_backend_->shutdown();

  // Shutdown workers and queues.
  LOG(INFO) << "Stopping frontend workers and queues...";
  stereo_frontend_input_queue_.shutdown();
  stereo_frontend_output_queue_.shutdown();
  CHECK(vio_frontend_);
  vio_frontend_->shutdown();

  LOG(INFO) << "Stopping mesher workers and queues...";
  mesher_input_queue_.shutdown();
  mesher_output_queue_.shutdown();
  mesher_.shutdown();

  LOG(INFO) << "Stopping loop closure workers and queues...";
  lcd_input_queue_.shutdown();
  lcd_output_queue_.shutdown();
  loop_closure_detector_->shutdown();

  LOG(INFO) << "Stopping visualizer workers and queues...";
  visualizer_input_queue_.shutdown();
  visualizer_output_queue_.shutdown();
  visualizer_.shutdown();

  LOG(INFO) << "Sent stop flag to all workers and queues...";
}

/* -------------------------------------------------------------------------- */
void Pipeline::joinThreads() {
  LOG(INFO) << "Joining threads...";

  LOG(INFO) << "Joining backend thread...";
  if (backend_thread_ && backend_thread_->joinable()) {
    backend_thread_->join();
    LOG(INFO) << "Joined backend thread...";
  } else {
    LOG_IF(ERROR, parallel_run_) << "Backend thread is not joinable...";
  }

  LOG(INFO) << "Joining frontend thread...";
  if (stereo_frontend_thread_ && stereo_frontend_thread_->joinable()) {
    stereo_frontend_thread_->join();
    LOG(INFO) << "Joined frontend thread...";
  } else {
    LOG_IF(ERROR, parallel_run_) << "Frontend thread is not joinable...";
  }

  LOG(INFO) << "Joining wrapped thread...";
  if (wrapped_thread_ && wrapped_thread_->joinable()) {
    wrapped_thread_->join();
    LOG(INFO) << "Joined wrapped thread...";
  } else {
    LOG_IF(ERROR, parallel_run_) << "Wrapped thread is not joinable...";
  }

  LOG(INFO) << "Joining mesher thread...";
  if (mesher_thread_ && mesher_thread_->joinable()) {
    mesher_thread_->join();
    LOG(INFO) << "Joined mesher thread...";
  } else {
    LOG_IF(ERROR, parallel_run_) << "Mesher thread is not joinable...";
  }

  LOG(INFO) << "Joining loop closure thread...";
  if (lcd_thread_ && lcd_thread_->joinable()) {
    lcd_thread_->join();
    LOG(INFO) << "Joined loop closure thread...";
  } else {
    LOG_IF(ERROR, parallel_run_) << "Loop closure thread is not joinable...";
  }

  // visualizer_thread_.join();

  LOG(INFO) << "All threads joined.";
}

}  // namespace VIO<|MERGE_RESOLUTION|>--- conflicted
+++ resolved
@@ -97,30 +97,6 @@
 // dependency with this...
 Pipeline::Pipeline(ETHDatasetParser* dataset, const ImuParams& imu_params,
                    bool parallel_run)
-<<<<<<< HEAD
-    : dataset_(CHECK_NOTNULL(dataset)),
-      vio_frontend_(nullptr),
-      vio_backend_(nullptr),
-      mesher_(),
-      visualizer_(static_cast<VisualizationType>(FLAGS_viz_type),
-                  dataset->getBackendType()),
-      stereo_frontend_thread_(nullptr),
-      wrapped_thread_(nullptr),
-      backend_thread_(nullptr),
-      mesher_thread_(nullptr),
-      lcd_thread_(nullptr),
-      parallel_run_(parallel_run),
-      stereo_frontend_input_queue_("stereo_frontend_input_queue"),
-      stereo_frontend_output_queue_("stereo_frontend_output_queue"),
-      backend_input_queue_("backend_input_queue"),
-      backend_output_queue_("backend_output_queue"),
-      mesher_input_queue_("mesher_input_queue"),
-      mesher_output_queue_("mesher_output_queue"),
-      lcd_input_queue_("lcd_input_queue"),
-      lcd_output_queue_("lcd_output_queue"),
-      visualizer_input_queue_("visualizer_input_queue"),
-      visualizer_output_queue_("visualizer_output_queue") {
-=======
   : dataset_(CHECK_NOTNULL(dataset)),
     vio_frontend_(nullptr),
     vio_backend_(nullptr),
@@ -139,9 +115,10 @@
     backend_output_queue_("backend_output_queue"),
     mesher_input_queue_("mesher_input_queue"),
     mesher_output_queue_("mesher_output_queue"),
+    lcd_input_queue_("lcd_input_queue"),
+    lcd_output_queue_("lcd_output_queue"),
     visualizer_input_queue_("visualizer_input_queue"),
     visualizer_output_queue_("visualizer_output_queue") {
->>>>>>> c6249bcc
   if (FLAGS_deterministic_random_number_generator) setDeterministicPipeline();
   if (FLAGS_log_output) logger_.openLogFiles();
 
@@ -524,10 +501,10 @@
         << "Mesher is working? " << mesher_.isWorking() << '\n'
         << "LoopClosureDetector input queue empty?"
         << lcd_input_queue_.empty() << '\n'
-        << "LoopClosureDetector output queue empty?" << lcd_output_queue_.empty()
-        << '\n'
-        << "LoopClosureDetector is working? " << loop_closure_detector_->isWorking()
-        << '\n'
+        << "LoopClosureDetector output queue empty?"
+        << lcd_output_queue_.empty() << '\n'
+        << "LoopClosureDetector is working? "
+        << loop_closure_detector_->isWorking() << '\n'
         << "Visualizer input queue empty?" << visualizer_input_queue_.empty()
         << '\n'
         << "Visualizer output queue empty?" << visualizer_output_queue_.empty()
@@ -598,6 +575,7 @@
     CHECK(vio_backend_);
     vio_backend_->restart();
     mesher_.restart();
+    loop_closure_detector_->restart();
     visualizer_.restart();
     // Resume pipeline
     resume();
@@ -628,7 +606,7 @@
 
   ///////////////////////////// BACKEND //////////////////////////////////////
   // Initialize backend with pose estimate from gravity alignment
-  initializeVioBackend(stereo_imu_sync_packet, initialStateGT, 
+  initializeVioBackend(stereo_imu_sync_packet, initialStateGT,
                         stereo_frame_lkf);
 
   return true;
@@ -673,11 +651,6 @@
   /////////////////// FRONTEND //////////////////////////////////////////////////
   } else {
 
-<<<<<<< HEAD
-  loop_closure_detector_->restart();
-
-  visualizer_.restart();
-=======
     // Check trivial bias and gravity vector for online initialization
     vio_frontend_->checkFrontendForOnlineAlignment();
     // Spin frontend once with enforced keyframe and 53-point method
@@ -712,7 +685,7 @@
     // This queue is used for the backend after initialization
     stereo_frontend_output_queue_.push(frontend_real_output);
     /////////
-    
+
 
     // Only process set of frontend outputs after specific number of frames
     if (frame_id < (init_frame_id_ + FLAGS_num_frames_vio_init)) {
@@ -734,7 +707,7 @@
       // Adjust parameters for Bundle Adjustment
       // TODO(Sandro): Create YAML file for initialization and read in!
       VioBackEndParams backend_params_init(*backend_params_);
-      backend_params_init.smartNoiseSigma_ = 
+      backend_params_init.smartNoiseSigma_ =
                 FLAGS_smart_noise_sigma_bundle_adjustment;
       backend_params_init.outlierRejection_ =
                 FLAGS_outlier_rejection_bundle_adjustment;
@@ -745,7 +718,7 @@
       InitializationBackEnd initial_backend(
           output_frontend.front().stereo_frame_lkf_.getBPoseCamLRect(),
           output_frontend.front().stereo_frame_lkf_.getLeftUndistRectCamMat(),
-          output_frontend.front().stereo_frame_lkf_.getBaseline(), 
+          output_frontend.front().stereo_frame_lkf_.getBaseline(),
           backend_params_init,
           FLAGS_log_output);
 
@@ -754,7 +727,7 @@
       vio_frontend_->updateAndResetImuBias(
           gtsam::imuBias::ConstantBias(Vector3::Zero(), Vector3::Zero()));
       gyro_bias = vio_frontend_->getCurrentImuBias().gyroscope();
-      
+
       // Initialize if successful
       if (initial_backend.bundleAdjustmentAndGravityAlignment(
                                     output_frontend,
@@ -799,7 +772,6 @@
     }
   }
 }
->>>>>>> c6249bcc
 
 /* -------------------------------------------------------------------------- */
 // TODO(Sandro): Unify both functions below (init backend)
@@ -962,11 +934,8 @@
 
 /* -------------------------------------------------------------------------- */
 void Pipeline::processKeyframePop() {
-<<<<<<< HEAD
-  // TODO marcus: send these to the LCD input thread as well
-=======
+  // TODO(marcus): send these to the LCD input thread as well
   // TODO (Sandro): Adapt to be able to batch pop frames for batch backend
->>>>>>> c6249bcc
   // Pull from stereo frontend output queue.
   LOG(INFO) << "Spinning wrapped thread.";
   while(!shutdown_) {
@@ -1004,39 +973,6 @@
   launchRemainingThreads();
 }
 
-<<<<<<< HEAD
-  // Start frontend_thread.
-  stereo_frontend_thread_ = VIO::make_unique<std::thread>(
-      &StereoVisionFrontEnd::spin, CHECK_NOTNULL(vio_frontend_.get()),
-      std::ref(stereo_frontend_input_queue_),
-      std::ref(stereo_frontend_output_queue_), true);
-
-  wrapped_thread_ =
-      VIO::make_unique<std::thread>(&Pipeline::processKeyframePop, this);
-
-  // Start backend_thread.
-  backend_thread_ = VIO::make_unique<std::thread>(
-      &VioBackEnd::spin,
-      // Returns the pointer to vio_backend_.
-      CHECK_NOTNULL(vio_backend_.get()), std::ref(backend_input_queue_),
-      std::ref(backend_output_queue_), true);
-
-  // Start mesher_thread.
-  mesher_thread_ = VIO::make_unique<std::thread>(
-      &Mesher::spin, &mesher_, std::ref(mesher_input_queue_),
-      std::ref(mesher_output_queue_), true);
-
-  // Start lcd_thread.
-  lcd_thread_ = VIO::make_unique<std::thread>(
-      &LoopClosureDetector::spin, CHECK_NOTNULL(loop_closure_detector_.get()),
-      std::ref(lcd_input_queue_), std::ref(lcd_output_queue_), true);
-
-  // Start visualizer_thread.
-  // visualizer_thread_ = std::thread(&Visualizer3D::spin,
-  //                                 &visualizer_,
-  //                                 std::ref(visualizer_input_queue_),
-  //                                 std::ref(visualizer_output_queue_));
-=======
 /* -------------------------------------------------------------------------- */
 void Pipeline::launchFrontendThread() {
   if (parallel_run_) {
@@ -1069,6 +1005,10 @@
         &Mesher::spin, &mesher_, std::ref(mesher_input_queue_),
         std::ref(mesher_output_queue_), true);
 
+    lcd_thread_ = VIO::make_unique<std::thread>(
+        &LoopClosureDetector::spin, CHECK_NOTNULL(loop_closure_detector_.get()),
+        std::ref(lcd_input_queue_), std::ref(lcd_output_queue_), true);
+
     // Start visualizer_thread.
     // visualizer_thread_ = std::thread(&Visualizer3D::spin,
     //                                 &visualizer_,
@@ -1080,7 +1020,6 @@
     LOG(INFO) << "Backend, mesher and visualizer running in sequential mode"
               << " (parallel_run set to " << parallel_run_ << ").";
   }
->>>>>>> c6249bcc
 }
 
 /* -------------------------------------------------------------------------- */
@@ -1095,19 +1034,13 @@
     backend_input_queue_.resume();
     backend_output_queue_.resume();
 
-<<<<<<< HEAD
-  LOG(INFO) << "Restarting loop closure workers and queues...";
-  lcd_input_queue_.resume();
-  lcd_output_queue_.resume();
-
-  LOG(INFO) << "Restarting visualizer workers and queues...";
-  visualizer_input_queue_.resume();
-  visualizer_output_queue_.resume();
-=======
     LOG(INFO) << "Restarting mesher workers and queues...";
     mesher_input_queue_.resume();
     mesher_output_queue_.resume();
->>>>>>> c6249bcc
+
+    LOG(INFO) << "Restarting loop closure workers and queues...";
+    lcd_input_queue_.resume();
+    lcd_output_queue_.resume();
 
     LOG(INFO) << "Restarting visualizer workers and queues...";
     visualizer_input_queue_.resume();
