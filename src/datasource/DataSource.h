--- conflicted
+++ resolved
@@ -18,116 +18,10 @@
 #include <string>
 
 #include "StereoImuSyncPacket.h"
-<<<<<<< HEAD
-#include "VioBackEndParams.h"
-#include "VioFrontEndParams.h"
-#include "loopclosure/LoopClosureDetectorParams.h"
-
-namespace VIO {
-
-// TODO make new file for Ground Truth Data and the like,
-// because it is used by the backend and the feature selector.
-// Leaving it in the parser forces these modules to include a parser which is
-// at the very least weird.
-
-/*
- * Compact storage of state.
- */
-class gtNavState {
- public:
-  EIGEN_MAKE_ALIGNED_OPERATOR_NEW
-  gtNavState(){}
-
-  gtNavState(const gtsam::Pose3& pose,
-             const gtsam::Vector3& velocity,
-             const gtsam::imuBias::ConstantBias& imu_bias);
-
-  gtNavState(const gtsam::NavState& nav_state,
-             const gtsam::imuBias::ConstantBias& imu_bias);
-
-  gtsam::Pose3 pose_;
-  gtsam::Vector3 velocity_;
-  gtsam::imuBias::ConstantBias imu_bias_;
-
-  void print(const std::string& message = " ") const;
-};
-
-// Struct for performance in initialization
-struct InitializationPerformance {
-  public:
-    // Default constructor
-   InitializationPerformance(const Timestamp& init_timestamp,
-                             const int& init_n_frames,
-                             const double& avg_rotationErrorBA,
-                             const double& avg_tranErrorBA,
-                             const gtNavState& init_nav_state,
-                             const gtsam::Vector3& init_gravity,
-                             const gtNavState& gt_nav_state,
-                             const gtsam::Vector3& gt_gravity);
-
-   void print() const;
-
-  public:
-    const Timestamp init_timestamp_;
-    const int init_n_frames_;
-    const double avg_rotationErrorBA_;
-    const double avg_tranErrorBA_;
-    const gtNavState init_nav_state_;
-    const gtsam::Vector3 init_gravity_;
-    const gtNavState gt_nav_state_;
-    const gtsam::Vector3 gt_gravity_;
-};
-
-/*
- * Store GT poses and GT info.
- */
-class GroundTruthData {
- public:
-  // Display all params.
-  void print() const;
-
- public:
-  EIGEN_MAKE_ALIGNED_OPERATOR_NEW
-  // Sensor extrinsics wrt. the body-frame
-  gtsam::Pose3 body_Pose_cam_;
-
-  // Data rate in seconds, for debug.
-  double gt_rate_;
-
-  // Map from timestamp to gtNavState.
-  std::map<long long, gtNavState> mapToGt_;
-};
-
-/*
- * Store a list of image names and provide functionalities to parse them.
- */
-class CameraImageLists {
- public:
-  bool parseCamImgList(const std::string& folderpath,
-                       const std::string& filename);
-  inline size_t getNumImages() const { return img_lists.size(); }
-  void print() const;
-
- public:
-  std::string image_folder_path_;
-  typedef std::vector<std::pair<long long, std::string> > ImgLists;
-  ImgLists img_lists;
-};
-
-struct PipelineParams {
-  VioFrontEndParams frontend_params_;
-  VioBackEndParamsPtr backend_params_;
-  ImuParams imu_params_;
-  LoopClosureDetectorParams lcd_params_;
-  int backend_type_;
-};
-
-=======
 #include "pipeline/Pipeline-definitions.h"
 
 namespace VIO {
 
->>>>>>> 0095e5be
 class DataProvider {
  public:
   DataProvider();
