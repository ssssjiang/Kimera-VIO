/* ----------------------------------------------------------------------------
 * Copyright 2017, Massachusetts Institute of Technology,
 * Cambridge, MA 02139
 * All Rights Reserved
 * Authors: Luca Carlone, et al. (see THANKS for the full author list)
 * See LICENSE for the license information
 * -------------------------------------------------------------------------- */

/**
 * @file   semanticVIOEuroc.cpp
 * @brief  Example of semantic VIO pipeline running on the Euroc dataset.
 * @author Antoni Rosinol
 */

#include <gflags/gflags.h>
#include <glog/logging.h>
#include <string>
#include <vector>

#include "datasource/ETH_parser.h"
#include "LoggerMatlab.h"
#include "pipeline/Pipeline.h"
#include "utils/Timer.h"

#include "mesh/Mesher.h"
namespace VIO {
Mesher::Mesh3DVizProperties dummySemanticSegmentation(
    const Timestamp& left_image_timestamp, const cv::Mat& left_image,
    const Mesh2D& mesh_2d, const Mesh3D& mesh_3d) {
  // Dummy checks for valid data.
  CHECK(!left_image.empty());
  CHECK_GE(mesh_2d.getNumberOfUniqueVertices(), 0);
  CHECK_GE(mesh_3d.getNumberOfUniqueVertices(), 0);

  // Let us fill the mesh 3d viz properties structure.
  Mesher::Mesh3DVizProperties mesh_3d_viz_props;

  // Color all vertices in red. Each polygon will be colored according
  // to a mix of the three vertices colors I think...
  mesh_3d_viz_props.colors_ = cv::Mat(mesh_3d.getNumberOfUniqueVertices(), 1,
                                      CV_8UC3, cv::viz::Color::red());

  // Add texture to the mesh using the given image.
  // README: tcoords specify the texture coordinates of the 3d mesh wrt 2d
  // image. As a small hack, we not only use the left_image as texture but we
  // also horizontally concatenate a white image so we can set a white texture
  // to those 3d mesh faces which should not have a texture. Below we init all
  // tcoords to 0.99 (1.0) gives a weird texture... Meaning that all faces start
  // with a default white texture, and then we change that texture to the right
  // texture for each 2d triangle that has a corresponding 3d face.
  Mesh2D::Polygon polygon;
  std::vector<cv::Vec2d> tcoords(mesh_3d.getNumberOfUniqueVertices(),
                                 cv::Vec2d(0.9, 0.9));
  for (size_t i = 0; i < mesh_2d.getNumberOfPolygons(); i++) {
    CHECK(mesh_2d.getPolygon(i, &polygon)) << "Could not retrieve 2d polygon.";

    const LandmarkId& lmk0 = polygon.at(0).getLmkId();
    const LandmarkId& lmk1 = polygon.at(1).getLmkId();
    const LandmarkId& lmk2 = polygon.at(2).getLmkId();

    // Returns indices of points in the 3D mesh corresponding to the vertices
    // in the 2D mesh.
    int p0_id, p1_id, p2_id;
    if (mesh_3d.getVertex(lmk0, nullptr, &p0_id) &&
        mesh_3d.getVertex(lmk1, nullptr, &p1_id) &&
        mesh_3d.getVertex(lmk2, nullptr, &p2_id)) {
      // Sanity check.
      CHECK_LE(p0_id, tcoords.size());
      CHECK_LE(p1_id, tcoords.size());
      CHECK_LE(p2_id, tcoords.size());

      // Get pixel coordinates of the vertices of the 2D mesh.
      const auto& px0 = polygon.at(0).getVertexPosition();
      const auto& px1 = polygon.at(1).getVertexPosition();
      const auto& px2 = polygon.at(2).getVertexPosition();

      // These pixels correspond to the tcoords in the image for the 3d mesh
      // vertices.
      VLOG(100) << "Pixel: with id: " << p0_id << ", x: " << px0.x
                << ", y: " << px0.y;
      tcoords.at(p0_id) =
          cv::Vec2d(px0.x / left_image.cols / 2.0, px0.y / left_image.rows);
      tcoords.at(p1_id) =
          cv::Vec2d(px1.x / left_image.cols / 2.0, px1.y / left_image.rows);
      tcoords.at(p2_id) =
          cv::Vec2d(px2.x / left_image.cols / 2.0, px2.y / left_image.rows);
      mesh_3d_viz_props.colors_.row(p0_id) = cv::viz::Color::white();
      mesh_3d_viz_props.colors_.row(p1_id) = cv::viz::Color::white();
      mesh_3d_viz_props.colors_.row(p2_id) = cv::viz::Color::white();
    } else {
      // LOG_EVERY_N(ERROR, 1000) << "Polygon in 2d mesh did not have a
      // corresponding polygon in"
      //                          " 3d mesh!";
    }
  }

  std::string img_name =
      "/home/tonirv/datasets/euroc/V1_01_easy/mav0/cam0/overlays/" +
      std::to_string(left_image_timestamp) + ".png";
  LOG(ERROR) << img_name;
  cv::Mat left_image_overlay = cv::imread(img_name, cv::IMREAD_ANYCOLOR);
  cv::imshow("Bonnet", left_image_overlay);

  // Add a column with a fixed color at the end so that we can specify an
  // "invalid" or "default" texture for those points which we do not want to
  // texturize.
  static cv::Mat default_texture(
      left_image_overlay.rows, left_image_overlay.cols,
      left_image_overlay.type(), cv::viz::Color::white());
  cv::Mat texture_image;
  CHECK_EQ(left_image_overlay.dims, default_texture.dims);
  CHECK_EQ(left_image_overlay.rows, default_texture.rows);
  CHECK_EQ(left_image_overlay.type(), default_texture.type());
  // Padding actual texture with default texture, a bit hacky, but works.
  cv::hconcat(left_image_overlay, default_texture, texture_image);
  mesh_3d_viz_props.texture_ = texture_image;

  // mesh_3d_viz_props.texture_ = left_image_overlay;
  mesh_3d_viz_props.tcoords_ = cv::Mat(tcoords, true).reshape(2);
  CHECK_EQ(mesh_3d_viz_props.tcoords_.size().height,
           mesh_3d.getNumberOfUniqueVertices());

  return mesh_3d_viz_props;
}

}  // namespace VIO

////////////////////////////////////////////////////////////////////////////////
// semanticVIOexample
////////////////////////////////////////////////////////////////////////////////
int main(int argc, char* argv[]) {
  // Initialize Google's flags library.
  google::ParseCommandLineFlags(&argc, &argv, true);
  // Initialize Google's logging library.
  google::InitGoogleLogging(argv[0]);

  // Ctor ETHDatasetParser, and parse dataset.
  VIO::ETHDatasetParser eth_dataset_parser;
<<<<<<< HEAD
  VIO::Pipeline vio_pipeline(eth_dataset_parser.getParams());
=======
  VIO::Pipeline vio_pipeline(eth_dataset_parser.pipeline_params_);
>>>>>>> 5e2a98cc

  // Register callback to semantic segmentation.
  vio_pipeline.registerSemanticMeshSegmentationCallback(
      &VIO::dummySemanticSegmentation);

  // Register callback to vio_pipeline.
  eth_dataset_parser.registerVioCallback(
      std::bind(&VIO::Pipeline::spin, &vio_pipeline, std::placeholders::_1));

  // Spin dataset.
  auto tic = VIO::utils::Timer::tic();
  const bool is_pipeline_successful = eth_dataset_parser.spin();
  vio_pipeline.shutdownWhenFinished();
  auto spin_duration = VIO::utils::Timer::toc(tic);
  LOG(WARNING) << "Spin took: " << spin_duration.count() << " ms.";

  if (is_pipeline_successful) {
    // Log overall time of pipeline run.
    VIO::LoggerMatlab logger;
    logger.openLogFiles(11);
    logger.logPipelineOverallTiming(spin_duration);
    logger.closeLogFiles();
  }

  return is_pipeline_successful ? EXIT_SUCCESS : EXIT_FAILURE;
}<|MERGE_RESOLUTION|>--- conflicted
+++ resolved
@@ -136,11 +136,7 @@
 
   // Ctor ETHDatasetParser, and parse dataset.
   VIO::ETHDatasetParser eth_dataset_parser;
-<<<<<<< HEAD
-  VIO::Pipeline vio_pipeline(eth_dataset_parser.getParams());
-=======
   VIO::Pipeline vio_pipeline(eth_dataset_parser.pipeline_params_);
->>>>>>> 5e2a98cc
 
   // Register callback to semantic segmentation.
   vio_pipeline.registerSemanticMeshSegmentationCallback(
