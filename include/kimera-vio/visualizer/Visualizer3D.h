/* ----------------------------------------------------------------------------
 * Copyright 2017, Massachusetts Institute of Technology,
 * Cambridge, MA 02139
 * All Rights Reserved
 * Authors: Luca Carlone, et al. (see THANKS for the full author list)
 * See LICENSE for the license information
 * -------------------------------------------------------------------------- */

/**
 * @file   Visualizer.h
 * @brief  Build and visualize 3D data: 2D mesh from Frame for example.
 * @author Antoni Rosinol
 */

#pragma once

#include <deque>
#include <map>
#include <memory>
#include <string>
#include <vector>

#include <glog/logging.h>

#include <gtsam/geometry/Point3.h>
#include <gtsam/geometry/Pose3.h>

#include <opencv2/opencv.hpp>
#include <opencv2/viz/types.hpp>

#include "kimera-vio/backend/VioBackEnd-definitions.h"
#include "kimera-vio/logging/Logger.h"
#include "kimera-vio/mesh/Mesher-definitions.h"
#include "kimera-vio/utils/Macros.h"
#include "kimera-vio/visualizer/Visualizer3D-definitions.h"

namespace VIO {

class Visualizer3D {
 public:
  KIMERA_DELETE_COPY_CONSTRUCTORS(Visualizer3D);
  KIMERA_POINTER_TYPEDEFS(Visualizer3D);
  EIGEN_MAKE_ALIGNED_OPERATOR_NEW

  /**
   * @brief Visualizer3D base constructor
   * @param viz_type: type of 3D visualization
   */
  Visualizer3D(const VisualizationType& viz_type);
  virtual ~Visualizer3D() = default;

 public:
  virtual VisualizerOutput::UniquePtr spinOnce(
      const VisualizerInput& input) = 0;

 public:
  VisualizationType visualization_type_;
};

class OpenCvVisualizer3D : public Visualizer3D {
 public:
  KIMERA_DELETE_COPY_CONSTRUCTORS(OpenCvVisualizer3D);
  KIMERA_POINTER_TYPEDEFS(OpenCvVisualizer3D);
  EIGEN_MAKE_ALIGNED_OPERATOR_NEW
  typedef size_t LineNr;
  typedef std::uint64_t PlaneId;
  typedef std::map<LandmarkId, size_t> LmkIdToLineIdMap;
  typedef std::map<PlaneId, LmkIdToLineIdMap> PlaneIdMap;
  typedef std::function<void(VisualizerOutput&)> DisplayCallback;

  /**
   * @brief Visualizer3D constructor
   * @param viz_type: type of 3D visualization
   * @param backend_type backend used so that we display the right info
   */
<<<<<<< HEAD
  Visualizer3D(const VisualizationType& viz_type,
               const BackendType& backend_type);
  virtual ~Visualizer3D();
=======
  OpenCvVisualizer3D(const VisualizationType& viz_type,
                     const BackendType& backend_type);
  virtual ~OpenCvVisualizer3D() {
    LOG(INFO) << "OpenCvVisualizer3D destructor";
  }
>>>>>>> 6487d2c0

  /* ------------------------------------------------------------------------ */
  inline void registerMesh3dVizProperties(
      Mesh3dVizPropertiesSetterCallback cb) {
    mesh3d_viz_properties_callback_ = cb;
  }

  /**
   * \brief Returns true if visualization is ready, false otherwise.
   * The actual visualization must be done in the main thread, and as such,
   * it is not done here to separate visualization preparation from display.
   */
  VisualizerOutput::UniquePtr spinOnce(const VisualizerInput& input) override;

 public:
  // Visualization calls are public in case the user wants to manually visualize
  // things, instead of running spinOnce and do it automatically.

  static Mesh3DVizProperties texturizeMesh3D(const Timestamp& image_timestamp,
                                             const cv::Mat& texture_image,
                                             const Mesh2D& mesh_2d,
                                             const Mesh3D& mesh_3d);

  /**
   * @brief addPoseToTrajectory Add pose to the previous trajectory.
   * @param current_pose_gtsam Pose to be added
   * @param img Optional img to be displayed at the pose's frustum.
   */
  void addPoseToTrajectory(const cv::Affine3d& pose);

  /**
   * @brief visualizeTrajectory3D
   * Visualize currently stored 3D trajectory (user needs to add poses with
   * addPoseToTrajectory).
   * @param frustum_image
   * @param widgets_map
   */
  void visualizeTrajectory3D(WidgetsMap* widgets_map);

  /**
   * @brief visualizeTrajectoryWithFrustums
   * Visualize trajectory with frustums, but unfortunately no image can be
   * displayed inside it.
   * @param widgets_map
   * @param n_last_frustums
   */
  void visualizeTrajectoryWithFrustums(WidgetsMap* widgets_map,
                                       const size_t& n_last_frustums = 10u);

  /**
 * @brief visualizePoseWithImgInFrustum
 * Visualize a single camera pose with an image inside its frustum.
   * Adds an image to the frustum of the last pose if cv::Mat is not empty.
 * @param frustum_image
 * @param frustum_pose
 * @param widgets_map
 * @param widget_id Keep this id the same if you want to update the widget pose
 * and image, instead of adding a different instance.
 */
  void visualizePoseWithImgInFrustum(
      const cv::Mat& frustum_image,
      const cv::Affine3d& frustum_pose,
      WidgetsMap* widgets_map,
      const std::string& widget_id = "Camera Pose with Frustum");

  /**
   * @brief visualizePlyMesh Visualize a PLY from filename (absolute path).
   * @param filename Absolute path to ply file
   * @param widgets output
   */
  void visualizePlyMesh(const std::string& filename, WidgetsMap* widgets);

  /**
   * @brief visualizePointCloud Given a cv::Mat with each col being
   * @param[in] point_cloud A mat of type
   * cv::Mat(1, points.size(), CV_32FC3);
   * @param widgets modifies the widgets map, adds a new pointcloud.
   * @param[in] colors (optional) If using colored point cloud:
   * cv::Mat(1, points.size(), CV_8UC3);
   * @param[in] normals (optional) If using normals:
   * cv::Mat(1, points.size(), CV_32FC3);
   */
  void visualizePointCloud(const cv::Mat& point_cloud,
                           WidgetsMap* widgets,
                           const cv::Affine3d& pose = cv::Affine3d(),
                           const cv::Mat& colors = cv::Mat(),
                           const cv::Mat& normals = cv::Mat());

  void visualizeGlobalFrameOfReference(WidgetsMap* widgets, double scale = 1.0);

 private:
  /* ------------------------------------------------------------------------ */
  // Create a 2D mesh from 2D corners in an image, coded as a Frame class
  static cv::Mat visualizeMesh2D(
      const std::vector<cv::Vec6f>& triangulation2D,
      const cv::Mat& img,
      const KeypointsCV& extra_keypoints = KeypointsCV());

  static cv::Mat visualizeMesh2DStereo(
      const std::vector<cv::Vec6f>& triangulation_2D,
      const Frame& ref_frame);

 private:
  /* ------------------------------------------------------------------------ */
  // Visualize a 3D point cloud of unique 3D landmarks.
  void visualizePoints3D(const PointsWithIdMap& points_with_id,
                         const LmkIdToLmkTypeMap& lmk_id_to_lmk_type_map,
                         WidgetsMap* widgets_map);

  /* ------------------------------------------------------------------------ */
  // Visualize a 3D point cloud of unique 3D landmarks with its connectivity.
  void visualizePlane(const PlaneId& plane_index,
                      const double& n_x,
                      const double& n_y,
                      const double& n_z,
                      const double& d,
                      WidgetsMap* widgets_map,
                      const bool& visualize_plane_label = true,
                      const int& cluster_id = 1);

  /* ------------------------------------------------------------------------ */
  // Draw a line in opencv.
  void drawLine(const std::string& line_id,
                const double& from_x,
                const double& from_y,
                const double& from_z,
                const double& to_x,
                const double& to_y,
                const double& to_z,
                WidgetsMap* widgets);

  /* ------------------------------------------------------------------------ */
  void drawLine(const std::string& line_id,
                const cv::Point3d& pt1,
                const cv::Point3d& pt2,
                WidgetsMap* widgets);

  /* ------------------------------------------------------------------------ */
  // Visualize a 3D point cloud of unique 3D landmarks with its connectivity.
  void visualizeMesh3D(const cv::Mat& mapPoints3d,
                       const cv::Mat& polygonsMesh,
                       WidgetsMap* widgets);

  /* ------------------------------------------------------------------------ */
  // Visualize a 3D point cloud of unique 3D landmarks with its connectivity,
  // and provide color for each polygon.
  void visualizeMesh3D(const cv::Mat& map_points_3d,
                       const cv::Mat& colors,
                       const cv::Mat& polygons_mesh,
                       WidgetsMap* widgets,
                       const cv::Mat& tcoords = cv::Mat(),
                       const cv::Mat& texture = cv::Mat());

  /* ------------------------------------------------------------------------ */
  /// Visualize a 3D point cloud of unique 3D landmarks with its connectivity.
  /// Each triangle is colored depending on the cluster it is in, or gray if it
  /// is in no cluster.
  /// [in] clusters: a set of triangle clusters. The ids of the triangles must
  ///  match the order in polygons_mesh.
  /// [in] map_points_3d: set of 3d points in the mesh, format is n rows, with
  ///  three columns (x, y, z).
  /// [in] polygons_mesh: mesh faces, format is n rows, 1 column,
  ///  with [n id_a id_b id_c, ..., n /id_x id_y id_z], where n = polygon size
  ///  n=3 for triangles.
  /// [in] color_mesh whether to color the mesh or not
  /// [in] timestamp to store the timestamp of the mesh when logging the mesh.
  void visualizeMesh3DWithColoredClusters(
      const std::vector<Plane>& planes,
      const cv::Mat& map_points_3d,
      const cv::Mat& polygons_mesh,
      WidgetsMap* widgets,
      const bool visualize_mesh_with_colored_polygon_clusters = false,
      const Timestamp& timestamp = 0.0);

  /* ------------------------------------------------------------------------ */
  // Visualize convex hull in 2D for set of points in triangle cluster,
  // projected along the normal of the cluster.
  void visualizeConvexHull(const TriangleCluster& cluster,
                           const cv::Mat& map_points_3d,
                           const cv::Mat& polygons_mesh,
                           WidgetsMap* widgets);

  /* ------------------------------------------------------------------------ */
  // Remove widget. True if successful, false if not.
  bool removeWidget(const std::string& widget_id);

  /* ------------------------------------------------------------------------ */
  // Visualize line widgets from plane to lmks.
  // Point key is required to avoid duplicated lines!
  void visualizePlaneConstraints(const PlaneId& plane_id,
                                 const gtsam::Point3& normal,
                                 const double& distance,
                                 const LandmarkId& lmk_id,
                                 const gtsam::Point3& point,
                                 WidgetsMap* widgets);

  /* ------------------------------------------------------------------------ */
  // Remove line widgets from plane to lmks, for lines that are not pointing
  // to any lmk_id in lmk_ids.
  void removeOldLines(const LandmarkIds& lmk_ids);

  /* ------------------------------------------------------------------------ */
  // Remove line widgets from plane to lmks.
  void removePlaneConstraintsViz(const PlaneId& plane_id);

  /* ------------------------------------------------------------------------ */
  // Remove plane widget.
  void removePlane(const PlaneId& plane_index,
                   const bool& remove_plane_label = true);

  // Render window with drawn objects/widgets.
  // @param wait_time Amount of time in milliseconds for the event loop to keep
  // running.
  // @param force_redraw If true, window renders.
  void renderWindow(int wait_time = 1, bool force_redraw = true);

  /* ------------------------------------------------------------------------ */
  // Get a screenshot of the window.
  void getScreenshot(const std::string& filename);

  /* ------------------------------------------------------------------------ */
  // Useful for when testing on servers without display screen.
  void setOffScreenRendering();

  /* ------------------------------------------------------------------------ */
  // Record video sequence at a hardcoded directory relative to executable.
  void recordVideo();

 private:
  // Flags for visualization behaviour.
  const BackendType backend_type_;

  // Callbacks.
  // Mesh 3d visualization properties setter callback.
  Mesh3dVizPropertiesSetterCallback mesh3d_viz_properties_callback_;

  std::deque<cv::Affine3d> trajectory_poses_3d_;

  std::map<PlaneId, LineNr> plane_to_line_nr_map_;
  PlaneIdMap plane_id_map_;
  std::map<PlaneId, bool> is_plane_id_in_window_;

  //! Colors
  cv::viz::Color cloud_color_ = cv::viz::Color::white();

  //! Logging instance.
  std::unique_ptr<VisualizerLogger> logger_;

  /* ------------------------------------------------------------------------ */
  // Log mesh to ply file.
  void logMesh(const cv::Mat& map_points_3d,
               const cv::Mat& colors,
               const cv::Mat& polygons_mesh,
               const Timestamp& timestamp,
               bool log_accumulated_mesh = false);

  /* ------------------------------------------------------------------------ */
  // Input the mesh points and triangle clusters, and
  // output colors matrix for mesh visualizer.
  // This will color the point with the color of the last plane having it.
  void colorMeshByClusters(const std::vector<Plane>& planes,
                           const cv::Mat& map_points_3d,
                           const cv::Mat& polygons_mesh,
                           cv::Mat* colors) const;

  /* ------------------------------------------------------------------------ */
  // Decide color of the cluster depending on its id.
  void getColorById(const size_t& id, cv::viz::Color* color) const;

  /* ------------------------------------------------------------------------ */
  // Draw a line from lmk to plane center.
  void drawLineFromPlaneToPoint(const std::string& line_id,
                                const double& plane_n_x,
                                const double& plane_n_y,
                                const double& plane_n_z,
                                const double& plane_d,
                                const double& point_x,
                                const double& point_y,
                                const double& point_z,
                                WidgetsMap* widgets);

  /* ------------------------------------------------------------------------ */
  // Update line from lmk to plane center.
  void updateLineFromPlaneToPoint(const std::string& line_id,
                                  const double& plane_n_x,
                                  const double& plane_n_y,
                                  const double& plane_n_z,
                                  const double& plane_d,
                                  const double& point_x,
                                  const double& point_y,
                                  const double& point_z,
                                  WidgetsMap* widgets);
};

}  // namespace VIO<|MERGE_RESOLUTION|>--- conflicted
+++ resolved
@@ -73,17 +73,9 @@
    * @param viz_type: type of 3D visualization
    * @param backend_type backend used so that we display the right info
    */
-<<<<<<< HEAD
-  Visualizer3D(const VisualizationType& viz_type,
-               const BackendType& backend_type);
-  virtual ~Visualizer3D();
-=======
   OpenCvVisualizer3D(const VisualizationType& viz_type,
                      const BackendType& backend_type);
-  virtual ~OpenCvVisualizer3D() {
-    LOG(INFO) << "OpenCvVisualizer3D destructor";
-  }
->>>>>>> 6487d2c0
+  virtual ~OpenCvVisualizer3D() = default;
 
   /* ------------------------------------------------------------------------ */
   inline void registerMesh3dVizProperties(
